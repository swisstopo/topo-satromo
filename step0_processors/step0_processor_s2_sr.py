import ee
import numpy as np
from main_functions import main_utils
from .step0_utils import write_asset_as_empty

# Pre-processing pipeline for daily Sentinel-2 L2A surface reflectance (sr) mosaics over Switzerland

##############################
# INTRODUCTION
# This script provides a tool to preprocess Sentinel-2 L2A surface reflectance (sr) data over Switzerland.
# It can mask clouds and cloud shadows, detect terrain shadows, mosaic images from the same image swath,
# co-register images to the Sentinel-2 Global Reference Image, and export the results.
#

##############################
# CONTENT
# The switches enable / disable the execution of individual steps in this script

# This script includes the following steps:
# 1. Masking clouds and cloud shadows
# 2. Detecting terrain shadows
# 3. Mosaicing of images from the same day (=same orbital track) over Switzerland
# 4. Registering the S2 Mosaic to the Sentinel-2 global reference image
# 5. Exporting spectral bands, additional layers and relevant properties
#
# The script is set up to export one mosaic image per day.


def generate_s2_sr_mosaic_for_single_date(day_to_process: str, collection: str, task_description: str) -> None:
    ##############################
    # SWITCHES
    # The switches enable / disable the execution of individual steps in this script

    # options': True, False - defines if individual clouds and cloud shadows are masked
    cloudMasking = True
    # options: True, False - defines if the CloudScore+ dataset should be used (if False': s2cloudless)
    cloudScorePlus = True
    # options: True, False - defines if a cast shadow mask is applied
    terrainShadowDetection = False
    # options: True, False - defines if a cast shadow mask is applied from the precalculated mask
    terrainShadowDetectionPrecalculated = True
    # options': True, False - defines if individual scenes get mosaiced to an image swath
    swathMosaic = True
    # options': True, False - defines if the coregistration is applied
    coRegistration = False
    # options': True, False - defines if the coregistration is applied
    coRegistrationPrecalculated = True

    # Export switches
    # options': True, 'False - defines if 10-m-bands are exported': 'B2','B3','B4','B8'
    export10mBands = True
    # options': True, 'False - defines if 20-m-bands are exported':  select from 'B5','B6','B7','B8A','B11','B12'below
    export20mBands = True
    # options': True, 'False - defines if 60-m-bands are exported': 'B1','B9','B10'
    # export60mBands = False  # NOTEJS: ununsed, export function commented in the script below
    # options': True, 'False - defines if registration layers are exported': 'reg_dx','reg_dy', 'reg_confidence'
    exportRegLayers = True
    # options': True, 'False - defines if masks are exported': 'terrainShadowMask','cloudAndCloudShadowMask'
    exportMasks = True
    # options': True, 'False - defines if S2 cloud probability layer is exported': 'cloudProbability'
    exportS2cloud = True

    ##############################
    # TIME
    # define a date or use the current date: ee.Date(Date.now())
    start_date = ee.Date(day_to_process)
    end_date = ee.Date(day_to_process).advance(1, 'day')

    ##############################
    # SPACE

    # Official swisstopo boundaries
    # source: https:#www.swisstopo.admin.ch/de/geodata/landscape/boundaries3d.html#download
    # processing: reprojected in QGIS to epsg32632
    aoi_CH = ee.FeatureCollection(
        "projects/satromo-prod/assets/res/swissBOUNDARIES3D_1_5_TLM_LANDESGEBIET_dissolve_epsg32632").geometry()
    aoi_CH_simplified = ee.FeatureCollection(
        "projects/satromo-prod/assets/res/CH_boundaries_buffer_5000m_epsg32632").geometry()

    ##############################
    # REFERENCE DATA

    # Sentinel-2 Global Reference Image (contains the red spectral band in 10 m resolution))
    # source: https:#s2gri.csgroup.space
    # processing: GDAL merge and warp (reproject) to epsg32632
    S2_gri = ee.Image("projects/satromo-prod/assets/res/S2_GRI_CH_epsg32632")

    # swissSURFACE3D- very precise digital Surface model in a 10 m resolution
    # source: https://www.swisstopo.admin.ch/de/hoehenmodell-swisssurface3d (inside CH) and the area at "Meiringen" and outside CH was filled with https://www.swisstopo.admin.ch/de/geodata/height/alti3d.html#download
    # source: https://www.swisstopo.admin.ch/de/hoehenmodell-swissaltiregio
    # processing: by F. Gandor in FME
    DEM_sa3d = ee.Image(
        "projects/satromo-prod/assets/res/SS3DR_SA3DRegio_10m_20kmBuffer_epsg32632")

    # SRTM 30 - digital elevation model (slope and aspect) used for the atmospheric correction in sen2cor in a 30 m resolution
    # source: https://developers.google.com/earth-engine/datasets/catalog/USGS_SRTMGL1_003
    # processing: ee.Terrain.slope(DEM) and ee.Terrain.aspect(DEM) converted to radians
    slope = ee.Image('projects/satromo-prod/assets/res/SRTM30m_slope_radians_epsg32632')
    aspect = ee.Image('projects/satromo-prod/assets/res/SRTM30m_aspect_radians_epsg32632')

    # Terrain - very precise digital surface  model in a 10 m resolution
    # source: https://code.earthengine.google.com/ccfa64fe9827c93e2986e693983332e2
    # processing: The shadow masks are  combined into a single image with multiple bands as asset per DOY.
    terrain_shadow_collection = "projects/satromo-prod/assets/col/TERRAINSHADOW_SWISS/"

    # DX DY - Precalculated DX DY shifts
    # source: https://github.com/SARcycle/AROSICS/
    # processing: The DX DY are  combined into a single image with multiple bands as asset per DATE.
    dxdy_collection = "projects/satromo-432405/assets/COL_S2_SR_DXDY"

    ##############################
    # SATELLITE DATA

    # MULTIPLE ORBITS per day: For 2025 starting in March, ESA runs S2A and S2C in parallel resulting in multiple orbits per day

    # Sentinel-2
    S2_sr_orbits= ee.ImageCollection('COPERNICUS/S2_SR_HARMONIZED') \
        .filter(ee.Filter.bounds(aoi_CH)) \
        .filter(ee.Filter.date(start_date, end_date))

    # unique SENSING_ORBIT_NUMBER
    unique_orbits = S2_sr_orbits.aggregate_array('SENSING_ORBIT_NUMBER') \
        .distinct() \
        .getInfo()

    # check if we have no orbits / s2_sr data for that specific day
    if not unique_orbits:
        write_asset_as_empty(collection, day_to_process, 'No candidate scene')
        return

    # For multiple orbits set a cloudy scene counter to zero
    cloudy_scene_counter = 0

    # Loop over all orbits
    for orbit in unique_orbits:

        # Print if unique_orbit has more than 1 element
        if len(unique_orbits) > 1:
            print(f"Processing orbit: {orbit} of {day_to_process}")


        # S2 CloudScore+
        S2_csp = ee.ImageCollection('GOOGLE/CLOUD_SCORE_PLUS/V1/S2_HARMONIZED') \
            .filter(ee.Filter.bounds(aoi_CH)) \
            .filter(ee.Filter.date(start_date, end_date))

        # S2cloudless
        S2_clouds = ee.ImageCollection('COPERNICUS/S2_CLOUD_PROBABILITY') \
            .filter(ee.Filter.bounds(aoi_CH)) \
            .filter(ee.Filter.date(start_date, end_date))

        # Sentinel-2
        S2_sr = ee.ImageCollection('COPERNICUS/S2_SR_HARMONIZED') \
            .filter(ee.Filter.bounds(aoi_CH)) \
            .filter(ee.Filter.date(start_date, end_date)) \
            .filter(ee.Filter.eq('SENSING_ORBIT_NUMBER', orbit)) \
            .linkCollection(S2_csp, ['cs', 'cs_cdf']) \
            .linkCollection(S2_clouds, ['probability'])
        
        # Are all relevant scenes available for this date and orbit?
        unique_tiles = S2_sr.distinct('MGRS_TILE')
        image_list_size = unique_tiles.size().getInfo()

<<<<<<< HEAD
=======
        # Are all relevant scenes available for this date and orbit?
        unique_tiles = S2_sr.distinct('MGRS_TILE')
        image_list_size = unique_tiles.size().getInfo()
        
>>>>>>> 8854aec5
        # Is a scene available for this date at all -> Yes: continue / No: abort ('No candidate scene')
        if image_list_size == 0:
            write_asset_as_empty(collection, day_to_process, 'No candidate scene')
            return

        # Are all tiles (by distinct tile id) for the overpass available -> Yes: continue / No: abort ('Tile upload incomplete')
        SENSING_ORBIT_NUMBER = S2_sr.first().get('SENSING_ORBIT_NUMBER').getInfo()
        if image_list_size < 4 and SENSING_ORBIT_NUMBER == 8:
            write_asset_as_empty(collection, day_to_process,
                                'Tile upload incomplete')
            return  # exit if condition met
        if image_list_size < 11 and SENSING_ORBIT_NUMBER == 108:
            write_asset_as_empty(collection, day_to_process,
                                'Tile upload incomplete')
            return
        if image_list_size < 11 and SENSING_ORBIT_NUMBER == 65:
            write_asset_as_empty(collection, day_to_process,
                                'Tile upload incomplete')
            return
        if image_list_size < 4 and SENSING_ORBIT_NUMBER == 22:
            write_asset_as_empty(collection, day_to_process,
                                'Tile upload incomplete')
            return


        # Get image_list_size for the cloud probability dataset
        if cloudScorePlus is True:
            image_list_size_cloud = S2_sr.select('cs').size().getInfo()
        else:
            image_list_size_cloud = S2_sr.select('probability').size().getInfo()

        # Are CloudScore+ datasets for all tiles available -> Yes: continue / No: abort ('Cloud probability data missing')
        if image_list_size_cloud < 4 and SENSING_ORBIT_NUMBER == 8:
            write_asset_as_empty(collection, day_to_process,
                                'Cloud probability data missing')
            return
        if image_list_size_cloud < 11 and SENSING_ORBIT_NUMBER == 108:
            write_asset_as_empty(collection, day_to_process,
                                'Cloud probability data missing')
            return
        if image_list_size_cloud < 11 and SENSING_ORBIT_NUMBER == 65:
            write_asset_as_empty(collection, day_to_process,
                                'Cloud probability data missing')
            return
        if image_list_size_cloud < 4 and SENSING_ORBIT_NUMBER == 22:
            write_asset_as_empty(collection, day_to_process,
                                'Cloud probability data missing')
            return

        # image_list = S2_sr.toList(S2_sr.size())
        # for i in range(image_list_size):
        #     image = ee.Image(image_list.get(i))

        #     # EE asset ids for Sentinel-2 L2 assets have the following format: 20151128T002653_20151128T102149_T56MNN.
        #     #  Here the first numeric part represents the sensing date and time, the second numeric part represents the product generation date and time,
        #     #  and the final 6-character string is a unique granule identifier indicating its UTM grid reference
        #     image_id = image.id().getInfo()
        #     image_sensing_timestamp = image_id.split('_')[0]
        #     # first numeric part represents the sensing date, needs to be used in publisher
        #     print("generating json {} of {} ({})".format(
        #         i + 1, image_list_size, image_sensing_timestamp))

        #     # Generate the filename
        #     filename = config.PRODUCT_S2_LEVEL_2A['product_name'] + '_' + image_id
        #     # Export Image Properties into a json file
        #     file_name = filename + "_properties" + "_run" + \
        #         day_to_process.replace("-", "") + ".json"
        #     json_path = os.path.join(config.PROCESSING_DIR, file_name)
        #     with open(json_path, "w") as json_file:
        #         json.dump(image.getInfo(), json_file)

        ###########################
        # WATER MASK
        # The water mask is used to limit a buffering operation on the cast shadow mask.
        # Here, it helps to better distinguish between dark areas and water bodies.
        # This distinction is also used to limit the cloud shadow propagation.
        # EU-Hydro River Network Database 2006-2012 data is derived from this data source:
        # https:#land.copernicus.eu/en/products/eu-hydro/eu-hydro-river-network-database#download
        # processing: reprojected in QGIS to epsg32632

        # Lakes
        lakes = ee.FeatureCollection(
            "projects/satromo-prod/assets/res/CH_inlandWater")

        # vector-to-image conversion based on the area attribute
        lakes_img = lakes.reduceToImage(
            properties=['AREA'],
            reducer=ee.Reducer.first()
        )

        # Make a binary mask and clip to area of interest
        lakes_binary = lakes_img.gt(0).unmask().clip(aoi_CH_simplified)

        # Rivers
        rivers = ee.FeatureCollection(
            "projects/satromo-prod/assets/res/CH_RiverNet")

        # vector-to-image conversion based on the area attribute.
        rivers_img = rivers.reduceToImage(
            properties=['AREA_GEO'],
            reducer=ee.Reducer.first()
        )

        # Make a binary mask and clip to area of interest
        rivers_binary = rivers_img.gt(0).unmask().clip(aoi_CH_simplified)

        # combine both water masks
        water_binary = rivers_binary.Or(lakes_binary)

        ##############################
        # FUNCTIONS

        # This function detects clouds and cloud shadows, masks all spectral bands for them, and adds the mask as an additional layer
        # CloudScore+
        def maskCloudsAndShadowsCloudScorePlus(image):
            # Use 'cs' or 'cs_cdf'
            # cs: Pixel quality score based on spectral distance from a (theoretical) clear reference
            # cs_cdf: Value of the cumulative distribution function of possible cs values for the estimated cs value
            QA_BAND = 'cs_cdf'

            # invert the cloud score bands to represent cloudy with 1 and clear with 0
            # inherently CloudScore+ shows the clearness of a pixel, but we would like to look at cloudyness
            invertedImage = image.expression('1 - b("cs")', {'cs': image.select('cs')}).rename('cs') \
                .addBands(image.expression('1 - b("cs_cdf")', {'cs_cdf': image.select('cs_cdf')}).rename('cs_cdf'))

            # replace the cloud score bands with the inverted ones
            bandNames = image.bandNames()
            bandsToDelete = ['cs', 'cs_cdf']
            bandsToKeep = bandNames.filter(
                ee.Filter.inList('item', bandsToDelete).Not())

            # Replace 'cs' and 'cs_cdf' bands in the original 'image' with the inverted versions
            image = image \
                .select(bandsToKeep) \
                .addBands(invertedImage.select(['cs']).rename('cs')) \
                .addBands(invertedImage.select(['cs_cdf']).rename('cs_cdf'))

            # get the cloud probability

            # clouds = image.select(QA_BAND)
            # get the cloud probability casted to uint8 0-100
            clouds = image.select(QA_BAND).multiply(100).toUint8()

            # The threshold for masking; values between 0.50 and 0.35 generally work well.
            # Lower values will remove thin clouds, haze, cirrus & shadows.
            CLOUD_THRESHOLD = 40  # casted to 100 from 0.4
            CLOUDSHADOW_THRESHOLD = 20  # casted to 100 from 0.2

            # applying the maximum cloud probability threshold
            isNotCloud = clouds.lt(CLOUD_THRESHOLD)

            # get the solar position
            meanAzimuth = image.get('MEAN_SOLAR_AZIMUTH_ANGLE')
            meanZenith = image.get('MEAN_SOLAR_ZENITH_ANGLE')

            # define potential cloud shadow values
            cloudShadowMask = clouds.lt(CLOUD_THRESHOLD).And(
                clouds.gte(CLOUDSHADOW_THRESHOLD))

            # Project shadows from clouds. This step assumes we're working in a UTM projection.
            shadowAzimuth = ee.Number(90).subtract(ee.Number(meanAzimuth))
            # shadow distance is tied to the solar zenith angle (minimum shadowDistance is 30 pixel)
            shadowDistance = ee.Number(meanZenith).multiply(
                0.7).floor().int().max(30)

            # With the following algorithm, cloud shadows are projected.
            isCloud = isNotCloud.directionalDistanceTransform(
                shadowAzimuth, shadowDistance)
            isCloud = isCloud.reproject(
                crs=image.select('B2').projection(), scale=100)

            cloudShadow = isCloud.select('distance').mask()

            # combine projected Shadows & potential cloud shadow values
            cloudShadow = cloudShadow.And(cloudShadowMask)

            # combine mask for clouds and cloud shadows
            cloudAndCloudShadowMask = cloudShadow.Or(isNotCloud.Not())

            # Opening operation: individual pixels are deleted (localMin) and buffered (localMax) to also capture semi-transparent cloud edges
            cloudAndCloudShadowMask = cloudAndCloudShadowMask \
                .focalMin(50, 'circle', 'meters', 1, None) \
                .focalMax(100, 'circle', 'meters', 1, None)

            # mask spectral bands for clouds and cloudShadows
            # image_out = image.select(['B1', 'B2', 'B3', 'B4', 'B5', 'B6', 'B7', 'B8', 'B8A', 'B9', 'B11', 'B12']) \
            #     .updateMask(cloudAndCloudShadowMask.Not())  # NOTE: disabled because we want the clouds in the asset

            # filtering out the old cloud probability band to avoid conflicts
            all_bands = image.bandNames()
            bands_to_keep = all_bands.filter(ee.Filter.neq('item', 'probability'))
            image = image.select(bands_to_keep)
<<<<<<< HEAD

=======
            
>>>>>>> 8854aec5
            # adding the additional S2 L2A layers, S2 cloudProbability and cloudAndCloudShadowMask as additional bands
            image = image.addBands(clouds.rename(['cloudProbability'])) \
                .addBands(cloudAndCloudShadowMask.rename(['cloudAndCloudShadowMask']))

            return image.set({
                'cloud_detection_algorithm': 'CloudScore+',
                'cloud_mask_threshold': str(CLOUD_THRESHOLD) + ' / ' + str(CLOUDSHADOW_THRESHOLD)
            })

        # This function detects clouds and cloud shadows, masks all spectral bands for them, and adds the mask as an additional layer
        # S2cloudless
        def maskCloudsAndShadowsSTwoCloudless(image):
            # get the solar position
            meanAzimuth = image.get('MEAN_SOLAR_AZIMUTH_ANGLE')
            meanZenith = image.get('MEAN_SOLAR_ZENITH_ANGLE')

            # get the cloud probability
            clouds = image.select('probability')
            # the maximum cloud probability threshold is set at 50
            CLOUD_THRESHOLD = 50
            isNotCloud = clouds.lt(CLOUD_THRESHOLD)
            cloudMask = isNotCloud.Not()
            # Opening operation: individual pixels are deleted (localMin) and buffered (localMax) to also capture semi-transparent cloud edges
            cloudMask = cloudMask.focalMin(50, 'circle', 'meters', 1, None).focalMax(
                100, 'circle', 'meters', 1, None)

            # Find dark pixels but exclude lakes and rivers (otherwise projected shadows would cover large parts of water bodies)
            darkPixels = image.select(['B8', 'B11', 'B12']).reduce(
                ee.Reducer.sum()).lt(2500).subtract(water_binary).clamp(0, 1)

            # Project shadows from clouds. This step assumes we're working in a UTM projection.
            shadowAzimuth = ee.Number(90).subtract(ee.Number(meanAzimuth))
            # shadow distance is tied to the solar zenith angle (minimum shadowDistance is 30 pixel)
            shadowDistance = ee.Number(meanZenith).multiply(
                0.7).floor().int().max(30)

            # With the following algorithm, cloud shadows are projected.
            isCloud = cloudMask.directionalDistanceTransform(
                shadowAzimuth, shadowDistance)
            isCloud = isCloud.reproject(
                crs=image.select('B2').projection(), scale=100)

            cloudShadow = isCloud.select('distance').mask()

            # combine projectedShadows & darkPixel and buffer the cloud shadow
            cloudShadow = cloudShadow.And(darkPixels).focalMax(
                100, 'circle', 'meters', 1, None)

            # combined mask for clouds and cloud shadows
            cloudAndCloudShadowMask = cloudShadow.Or(cloudMask)

            # mask spectral bands for clouds and cloudShadows
            # image_out = image.select(['B1', 'B2', 'B3', 'B4', 'B5', 'B6', 'B7', 'B8', 'B8A', 'B9', 'B11', 'B12']) \
            #     .updateMask(cloudAndCloudShadowMask.Not())  # NOTE: disabled because we want the clouds in the asset

            # filtering out the old cloud probability band to avoid conflicts
            all_bands = image.bandNames()
            bands_to_keep = all_bands.filter(ee.Filter.neq('item', 'probability'))
            image = image.select(bands_to_keep)

            # adding the additional S2 L2A layers, S2 cloudProbability and cloudAndCloudShadowMask as additional bands
            image = image.addBands(clouds.rename(['cloudProbability'])) \
                .addBands(cloudAndCloudShadowMask.rename(['cloudAndCloudShadowMask']))

            return image.set({
                'cloud_detection_algorithm': 's2cloudless',
                'cloud_mask_threshold': CLOUD_THRESHOLD         # threshold for cloud mask
            })

        # This function calculates and adds the illumination angle
        def addIlluminationAngel(image):
            # get the solar position
            meanAzimuth = image.get('MEAN_SOLAR_AZIMUTH_ANGLE')
            meanZenith = image.get('MEAN_SOLAR_ZENITH_ANGLE')

            # Create an empty image to apply the expression
            empty_image = ee.Image().float()

            # Calculate illumination angle
            illumination_cos = empty_image.expression(
                'cos(sz) * cos(ps) + sin(sz) * sin(ps) * cos(sa - pa)',
                {
                    'sz': ee.Number(meanZenith).multiply(np.pi).divide(180),  # Convert solar zenith to radians
                    'sa': ee.Number(meanAzimuth).multiply(np.pi).divide(180),  # Convert solar azimuth to radians
                    'ps': slope,
                    'pa': aspect
                }
            )
            # The result is the cosine of the illumination angle
            # To get the angle itself -> acos
            illumination_angle_r = illumination_cos.acos()
            illumination_angle = illumination_angle_r.multiply(180).divide(np.pi)

            # Round to full numbers, convert to int, and cap at 90
            illumination_angle = illumination_angle.round().toInt().clamp(0, 90).rename('terrainShadowMask')

            # add the additonal terrainShadow band
            image = image.addBands(illumination_angle)

            return image

        # This function detects and updates terrain shadows
        def addTerrainShadow(image):
            # get the solar position
            meanAzimuth = image.get('MEAN_SOLAR_AZIMUTH_ANGLE')
            meanZenith = image.get('MEAN_SOLAR_ZENITH_ANGLE')

            # Terrain shadow
            terrainShadow = ee.Terrain.hillShadow(
                DEM_sa3d, meanAzimuth, meanZenith, 100, True)
            terrainShadow = terrainShadow.Not() # invert the binaries

            # Update the existing terrainShadowMask band
            updatedMask = image.select('terrainShadowMask').where(terrainShadow, 100)

            # Replace the existing terrainShadowMask band
            image = image.addBands(updatedMask, ['terrainShadowMask'], True)

            return image

        # This updates terrain shadows from precalcuated terrain
        def addTerrainShadow_predefined(image, start_date, terrain_shadow_collection, S2_sr):

            # Define the day of year
            doy = ee.Date(start_date).getRelative('day', 'year').add(1)

            # Get the date string and create an ee.Date object
            date_string = ee.Date(start_date).format('YYYY-MM-dd').getInfo()
            midnight_date = ee.Date(date_string)

            # Get the ee.Date object in UNIX TIME
            midnight_unix = midnight_date.millis()

            # Load the terrain shadow image for the DOY
            terrain_shadow_asset = ee.Image(
                terrain_shadow_collection + str(doy.getInfo()))

            # Extract Unix time from the first image in the Sentinel-2 collection
            sysindex = S2_sr.first()
            index = sysindex.get('system:index').getInfo()

            date_time_part = ee.String(index).split('_').get(0)
            date_time_part_without_t = ee.String(date_time_part).replace('T', '')
            date = ee.Date.parse('yyyyMMddHHmmss', date_time_part_without_t)
            unix_time = ee.Number(date.millis()).subtract(midnight_unix)

            # Extract band names from the asset and remove the prefix "shadow_"
            band_names = terrain_shadow_asset.bandNames().map(
                lambda band_name: ee.String(band_name).replace('shadow_', ''))

            # Find the band with the smallest difference in Unix time
            def find_closest_band(current, previous):
                current_time = ee.Number.parse(current)
                previous_time = ee.Number.parse(previous)
                current_diff = current_time.subtract(unix_time).abs()
                previous_diff = previous_time.subtract(unix_time).abs()
                return ee.Algorithms.If(current_diff.lt(previous_diff), current, previous)

            closest_band_name = ee.String(band_names.iterate(
                find_closest_band, band_names.get(0)))

            band_image = terrain_shadow_asset.select(
                'shadow_' + closest_band_name.getInfo())

            # Update the existing terrainShadowMask band
            updatedMask = image.select('terrainShadowMask').where(band_image, 100)

            # Replace the existing terrainShadowMask band
            image = image.addBands(updatedMask, ['terrainShadowMask'], True)

            return image

        # This function adds the masked-pixel-percentage (clouds, cloud shadows, QA masks) as a property to each image
        def addMaskedPixelCount(image):
            # count the number of pixels that are masked by cloud or shadows
            image_mask = image.select('cloudAndCloudShadowMask').gt(
                0).Or(image.select('terrainShadowMask').gt(99))
            statsMasked = image_mask.reduceRegion(
                reducer=ee.Reducer.sum(),
                geometry=image.geometry().intersection(aoi_CH_simplified),
                scale=100,
                bestEffort=True,
                maxPixels=1e10,
                tileScale=4
            )
            dataPixels = statsMasked.getNumber('cloudAndCloudShadowMask')

            # get the total number of valid pixel
            image_mask = image.select('cloudAndCloudShadowMask').gte(0)
            statsAll = image_mask.unmask().reduceRegion(
                reducer=ee.Reducer.sum(),
                geometry=image.geometry().intersection(aoi_CH_simplified),
                scale=100,
                bestEffort=True,
                maxPixels=1e10,
                tileScale=4
            )
            allPixels = statsAll.getNumber('cloudAndCloudShadowMask')

            # Calculate the percentages and add the properties
            percMasked = (dataPixels.divide(allPixels)).multiply(
                1000).round().divide(10)
            percData = ee.Number(100).subtract(percMasked)

            return image.set({
                'percent_data': percData,  # percentage of unmasked pixel
                # masked pixels include clouds, cloud shadows and non-illuminated pixels (terrain shadows)
                'percent_masked': percMasked
            })

        # This function buffers (inward) the tile geometry by 500m
        # necessary because the CloudScore+ dataset has edge effects
        def clip_outermost_rows(image):
            img_geometry = image.geometry()  # Get the geometry of each image

            # Buffer the geometry inward by 500 meters
            buffered_geometry = img_geometry.buffer(-500)
            # Clip the image to the outer bounds
            return image.clip(buffered_geometry)

        # This function masks all bands to the same extent as the 20 m and 60 m bands

        def maskEdges(s2_img):
            return s2_img.updateMask(
                s2_img.select('B8A').mask().updateMask(s2_img.select('B9').mask()))

        # This function sets the date as an additional property to each image
        def set_date(img):
            date = img.date().format('YYYY-MM-dd')
            return img.set('date', date)

        ##############################
        # PROCESSING

        # Map the date and edges functions
        S2_sr = S2_sr.map(clip_outermost_rows) \
            .map(maskEdges) \
            .map(set_date)

        # SWITCH
        if cloudMasking is True:
            # apply the cloud mapping and masking functions
            if cloudScorePlus is True:
                print('--- Cloud and cloud shadow masking applied: CloudScore+ ---')
                S2_sr = ee.ImageCollection(
                    S2_sr).map(maskCloudsAndShadowsCloudScorePlus)
            else:
                print('--- Cloud and cloud shadow masking applied: s2cloudless ---')
                S2_sr = ee.ImageCollection(
                    S2_sr).map(maskCloudsAndShadowsSTwoCloudless)

        # Add the illumination angle as terrainShadowMask band
        S2_sr = S2_sr.map(addIlluminationAngel)

        # SWITCH
        if terrainShadowDetection is True:
            print('--- Terrain shadow detection applied ---')
            # apply the terrain shadow function
            S2_sr = S2_sr.map(addTerrainShadow)

        if terrainShadowDetectionPrecalculated is True:
            print('--- Terrain shadow from precalculated shadow applied  ---')
            # apply the terrain shadows
            S2_sr = S2_sr.map(lambda image: addTerrainShadow_predefined(
                image, start_date, terrain_shadow_collection, S2_sr))

        # MOSAIC
        # This step mosaics overlapping Sentinel-2 tiles acquired on the same day

        # 'distinct' removes duplicates from a collection based on a property.
        distinctDates_S2_sr = S2_sr.distinct('date').sort('date')

        # define the filter
        filter = ee.Filter.equals(leftField='date', rightField='date')

        # 'ee.Join.saveAll' Returns a join that pairs each element from the first collection with a group of matching elements from the second collection
        # the matching images are stored in a new property called 'date_match'
        join = ee.Join.saveAll('date_match')

        # 'apply' Joins to collections.
        joinCol_S2_sr = join.apply(distinctDates_S2_sr, S2_sr, filter)

        # This function mosaics image acquired on the same day (same image swath)
        def mosaic_collection(img):
            # create a collection of the date-matching images
            col = ee.ImageCollection.fromImages(img.get('date_match'))

            # extract collection properties to assign to the mosaic
            time_start = col.aggregate_min('system:time_start')
            time_end = col.aggregate_max('system:time_end')
            index_list = col.aggregate_array('system:index')
            index_list = index_list.join(',')
            scene_count = col.size()

            # get the unified geometry of the collection (outer boundary)
            col_geo = col.geometry().dissolve()

            # clip the mosaic to set a geometry to it

            mosaic = col.mosaic().clip(col_geo).copyProperties(img, ["system:time_start", "system:index", "date", "month",
                                                                    "SENSING_ORBIT_NUMBER", "PROCESSING_BASELINE",
                                                                    "SPACECRAFT_NAME", "MEAN_SOLAR_ZENITH_ANGLE",
                                                                    "MEAN_SOLAR_AZIMUTH_ANGLE", "cloud_detection_algorithm",
                                                                    "cloud_mask_threshold"])

            # Getting swisstopo Processor Version
            processor_version = main_utils.get_github_info()

            # Set TerrainShadow Properties
            if terrainShadowDetectionPrecalculated:
                terrainshadow_method = terrain_shadow_collection
            else:
                terrainshadow_method = 'ee.Terrain.hillShadow'

            # Set TerrainShadow Properties
            if coRegistrationPrecalculated:
                coreg_method = dxdy_collection
            else:
                coreg_method = 'GEE displacement'

            # set the extracted properties to the mosaic
            mosaic = mosaic.set('system:time_start', time_start) \
                .set('system:time_end', time_end) \
                .set('index_list', index_list) \
                .set('scene_count', scene_count) \
                .set('COREGISTRATION', coreg_method) \
                .set('TERRAIN_SHADOW', terrainshadow_method) \
                .set('SWISSTOPO_PROCESSOR', processor_version['GithubLink']) \
                .set('SWISSTOPO_RELEASE_VERSION', processor_version['ReleaseVersion'])

            # reset the projection to epsg:32632 as mosaic changes it to epsg:4326 (otherwise the registration fails)
            mosaic = ee.Image(mosaic).setDefaultProjection('epsg:32632', None, 10)

            return mosaic

        # SWITCH
        if swathMosaic is True:
            print('--- Image swath mosaicing applied ---')
            # apply the mosaicing function
            S2_sr = ee.ImageCollection(joinCol_S2_sr.map(
                mosaic_collection)).map(addMaskedPixelCount)
            # filter for data availability: "'percent_data', 2 " is 98% cloudfree. "'percent_data', 20 " is 80% cloudfree.
            S2_sr = S2_sr.filter(ee.Filter.gte('percent_data', 20))
            length_without_clouds = S2_sr.size().getInfo()
            if length_without_clouds == 0:
                # check if the first scene is cloudy increase the counter in this case. if we have two scenes with clouds assign cloudy
                if len(unique_orbits) > 1:
                    cloudy_scene_counter = cloudy_scene_counter+ 1
                    if cloudy_scene_counter == 1:
                        print(f"Orbit {SENSING_ORBIT_NUMBER} is cloudy")
                        continue
                    if cloudy_scene_counter == 2:
                        print(f"Orbit {SENSING_ORBIT_NUMBER} is cloudy")
                        write_asset_as_empty(collection, day_to_process, 'cloudy')
                        return
                else:
                    write_asset_as_empty(collection, day_to_process, 'cloudy')
                    return
            # This is the If condition the return just the line after the end the step0 script ends the process if 'percent_data' is greater.
            # It's after the mosaic because the threshold (80% here) is applied on the whole mosaic and not per scene:
            # we decide together for the whole swath if we want to process it or not.

            S2_sr = S2_sr.first()

        ##############################
        # REGISTER

        # This function co-registers Sentinel-2 images to the Sentinel-2 global reference image

        def S2regFunc(image):

            # Use bicubic resampling during registration.
            imageOrig = image.resample('bicubic')

            # Choose to register using only the 'R' band.
            imageRedBand = imageOrig.select('B4')

            # Determine the displacement by matching only the 'R' bands.
            displacement = imageRedBand.displacement(
                referenceImage=S2_gri,
                maxOffset=10,
                patchWidth=300,
                stiffness=8
            )

            # Extract relevant displacement parameters
            reg_dx = displacement.select('dx').rename('reg_dx')
            reg_dx = reg_dx.multiply(100).round().toInt16()
            reg_dy = displacement.select('dy').rename('reg_dy')
            reg_dy = reg_dy.multiply(100).round().toInt16()
            reg_confidence = displacement.select(
                'confidence').rename('reg_confidence')
            reg_confidence = reg_confidence.multiply(100).round().toUint8()

            # Compute image offset and direction.
            reg_offset = reg_dx.hypot(reg_dy).rename('reg_offset')
            reg_angle = reg_dx.atan2(reg_dy).rename('reg_offsetAngle')

            # Use the computed displacement to register all original bands.
            registered = image.displace(displacement) \
                .addBands(reg_dx) \
                .addBands(reg_dy) \
                .addBands(reg_confidence) \
                .addBands(reg_offset) \
                .addBands(reg_angle)

            return registered

        def S2regprecalcFunc(image, day, collection, orbit):
            # Load the collection
            dxdy_coll = ee.ImageCollection(collection)

            # Define the precise start and end timestamps for '2023-10-01'
            start_datetime = day+'T00:00:00'
            end_datetime = day+'T23:59:59'


            # Filter the collection by the precise date and time range and SENSING_ORBIT_NUMBER
            filtered_collection = dxdy_coll.filterDate(
                start_datetime, end_datetime).filter(ee.Filter.eq('SENSING_ORBIT_NUMBER', orbit))

            # Is a dx dy available for this date -> Yes: continue / No: abort ('No dx dy available')
            image_list_size = filtered_collection.size().getInfo()
            if image_list_size == 0:
                write_asset_as_empty(
                    collection, day, 'No dx dy available')
                return

            # Get the first image that meets the criteria
            dxdy = filtered_collection.first()

            # Check if the image exists
            if dxdy:
                # Get the image ID
                dxdy_id = dxdy.get('system:id').getInfo()
                print('-> dxdy ID:', dxdy_id)
            else:
                print('ERROR: No precalculated dxdy  found for the specified date.')

            # Extract relevant displacement parameters
            # Select the bands 'reg_dx' and 'reg_dy' and divide by 100
            displacement = dxdy.select(['reg_dx', 'reg_dy']).divide(100)

            # Extract relevant displacement parameters
            reg_dx = dxdy.select('reg_dx')
            reg_dy = dxdy.select('reg_dy')
            reg_confidence = dxdy.select(
                'reg_dy').rename('reg_confidence')
            # TODO This band is not needed change whole processing chain since now all are 0, till the export
            reg_confidence = reg_confidence.multiply(0).round().toUint8()

            # # Use bicubic resampling during registration.
            # imageOrig = image.resample('bicubic')

            # # Choose to register using only the 'R' band.
            # imageRedBand = imageOrig.select('B4')

            # # Determine the displacement by matching only the 'R' bands.
            # displacement = imageRedBand.displacement(
            #     referenceImage=S2_gri,
            #     maxOffset=10,
            #     patchWidth=300,
            #     stiffness=8
            # )

            # # Extract relevant displacement parameters
            # reg_dx = displacement.select('dx').rename('reg_dx')
            # reg_dx = reg_dx.multiply(100).round().toInt16()
            # reg_dy = displacement.select('dy').rename('reg_dy')
            # reg_dy = reg_dy.multiply(100).round().toInt16()
            # reg_confidence = displacement.select(
            #     'confidence').rename('reg_confidence')
            # reg_confidence = reg_confidence.multiply(100).round().toUint8()

            # Compute image offset and direction.
            reg_offset = reg_dx.hypot(reg_dy).rename('reg_offset')
            reg_angle = reg_dx.atan2(reg_dy).rename('reg_offsetAngle')

            # Use the computed displacement to register all original bands.
            registered = image.displace(displacement) \
                .addBands(reg_dx) \
                .addBands(reg_dy) \
                .addBands(reg_confidence) \
                .addBands(reg_offset) \
                .addBands(reg_angle)

            return registered

        # SWITCH
        if coRegistration is True:
            print('--- Image swath co-registration applied ---')
            # apply the registration function
            S2_sr = S2regFunc(S2_sr)
        if coRegistrationPrecalculated is True:
            print('--- Image swath co-registration from precalculated dx dy is applied ---')
            # apply the registration function

            S2_sr = S2regprecalcFunc(S2_sr, day_to_process, dxdy_collection,orbit)

        ##############################
        # EXPORT

        # extract the date and time (it is same time for all images in the mosaic)
        sensing_date = S2_sr.get('system:index').getInfo()[0:15]
        sensing_date_read = sensing_date[0:4] + '-' + \
            sensing_date[4:6] + '-' + sensing_date[6:15]

        # Add Source to fullfill Copernicus requirements:
        S2_sr = S2_sr.set(
            'DATA_SOURCE', "Contains modified Copernicus Sentinel data "+day_to_process[:4])

        # define the export aoi

        # # mask the zero values outside the satellite footprint
        # # Pixels are not zeros, return zeros
        # zeros = S2_sr.Not()
        # # Pixels are zeros, return ones
        # ones = zeros.Not()
        # # Vectorize the ones mask image
        # vectorized_ones = ones.reduceToVectors()

        # the full mosaic image geometry covers larger areas outside Switzerland that are not needed

        aoi_img = S2_sr.geometry()
        # therefore it is clipped with rectangle to keep the geometry simple
        # the alternative clip with aoi_CH would be computationally heavier
        aoi_exp = aoi_img.intersection(aoi_CH_simplified)  # alternativ': aoi_CH
        # aoi_exp = aoi_img.intersection(aoi_CH_simplified).intersection(
        #     vectorized_ones)  # alternativ': aoi_CH

        # SWITCH export
        if export10mBands is True:
            print('Launching export for 10m bands')
            # define the filenames
            fname_10m = 'S2-L2A_mosaic_' + sensing_date_read + '_bands-10m'
            band_list_10m = ['B2', 'B3', 'B4', 'B8']
            if exportMasks:
                band_list_10m.extend(
                    ['terrainShadowMask', 'cloudAndCloudShadowMask'])
            if exportRegLayers:
                band_list_10m.extend(['reg_dx', 'reg_dy', 'reg_confidence'])
            if exportS2cloud:
                band_list_10m.extend(['cloudProbability'])
            print('Band list: {}'.format(band_list_10m))
            # Export COG 10m bands
            task = ee.batch.Export.image.toAsset(
                image=S2_sr.select(band_list_10m).clip(
                    aoi_exp).set('pixel_size_meter', 10),
                scale=10,
                description=task_description + '_10m'+ ' Orbit: '+str(orbit),
                crs='EPSG:2056',
                region=aoi_exp,
                maxPixels=1e10,
                assetId=collection + '/' + fname_10m,
            )
            task.start()

        # SWITCH export
        if export20mBands is True:
            print('Launching export for 20m bands')
            # define the filenames
            fname_20m = 'S2-L2A_mosaic_' + sensing_date_read + '_bands-20m'
            band_list_20m = ['B8A', 'B11', 'B5']
            print('Band list: {}'.format(band_list_20m))
            # Export COG 20m bands
            task = ee.batch.Export.image.toAsset(
                image=S2_sr.select(band_list_20m).clip(
                    aoi_exp).set('pixel_size_meter', 20),
                scale=20,
                description=task_description + '_20m'+ ' Orbit: '+str(orbit),
                crs='EPSG:2056',
                region=aoi_exp,
                maxPixels=1e10,
                assetId=collection + '/' + fname_20m
            )
            task.start()

        """"
        # SWITCH export
        if export60mBands is True:
            print('Launching export for 60m bands')
            fname_60m = 'S2-L2A_Mosaic_' + sensing_date_read + '_Bands-60m'
            band_list_60m = ['B1', 'B9', 'B10']
            print('Band list: {}'.format(band_list_60m))
            task = ee.batch.Export.image.toAsset(
                image=S2_sr.select(band_list_60m).clip(aoi_exp),
                scale=60,
                description=task_description + '_60m',
                crs='EPSG:2056',
                region=aoi_exp,
                maxPixels=1e10,
                assetId=collection + '/' + fname_60m
            )
            task.start()
        """<|MERGE_RESOLUTION|>--- conflicted
+++ resolved
@@ -161,13 +161,6 @@
         unique_tiles = S2_sr.distinct('MGRS_TILE')
         image_list_size = unique_tiles.size().getInfo()
 
-<<<<<<< HEAD
-=======
-        # Are all relevant scenes available for this date and orbit?
-        unique_tiles = S2_sr.distinct('MGRS_TILE')
-        image_list_size = unique_tiles.size().getInfo()
-        
->>>>>>> 8854aec5
         # Is a scene available for this date at all -> Yes: continue / No: abort ('No candidate scene')
         if image_list_size == 0:
             write_asset_as_empty(collection, day_to_process, 'No candidate scene')
@@ -360,11 +353,7 @@
             all_bands = image.bandNames()
             bands_to_keep = all_bands.filter(ee.Filter.neq('item', 'probability'))
             image = image.select(bands_to_keep)
-<<<<<<< HEAD
-
-=======
-            
->>>>>>> 8854aec5
+
             # adding the additional S2 L2A layers, S2 cloudProbability and cloudAndCloudShadowMask as additional bands
             image = image.addBands(clouds.rename(['cloudProbability'])) \
                 .addBands(cloudAndCloudShadowMask.rename(['cloudAndCloudShadowMask']))
