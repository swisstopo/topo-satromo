--- conflicted
+++ resolved
@@ -131,11 +131,7 @@
         else:
             # GCS Mount
             command = ["rclone", "mount", "--config", "rclone.conf",
-<<<<<<< HEAD
-                    GDRIVE_SOURCE+config.GCLOUD_BUCKET, GDRIVE_MOUNT, "--gcs-bucket-policy-only"]
-=======
                     GDRIVE_SOURCE+config.GCLOUD_BUCKET, GDRIVE_MOUNT, "--gcs-bucket-policy-only" ]
->>>>>>> 0d3d36fa
             # add path on Bucket to drive
             #GDRIVE_MOUNT=os.path.join(GDRIVE_MOUNT,config.GCLOUD_BUCKET)
         print(command)
