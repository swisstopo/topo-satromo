# -*- coding: utf-8 -*-
import sys
from pydrive.auth import GoogleAuth
import csv
from oauth2client.service_account import ServiceAccountCredentials
import datetime
import requests
import csv
import json
import os
import ee
import configuration as config
from step0_functions import get_step0_dict, step0_main
import pandas as pd


def determine_run_type():
    """
    Determines the run type based on the existence of the SECRET on the local machine file.

    If the file `config.GDRIVE_SECRETS` exists, sets the run type to 2 (DEV) and prints a corresponding message.
    Otherwise, sets the run type to 1 (PROD) and prints a corresponding message.
    """
    global run_type
    if os.path.exists(config.GDRIVE_SECRETS):
        run_type = 2
        print("\nType 2 run PROCESSOR: We are on DEV")
    else:
        run_type = 1
        print("\nType 1 run PROCESSOR: We are on INT")


def get_github_info():
    """
    Retrieves GitHub repository information and generates a GitHub link based on the latest commit.

    Returns:
        A dictionary containing the GitHub link. If the request fails or no commit hash is available, the link will be None.
    """
    # Enter your GitHub repository information
    owner = config.GITHUB_OWNER
    repo = config.GITHUB_REPO

    # Make a GET request to the GitHub API to retrieve information about the repository
    response = requests.get(
        f"https://api.github.com/repos/{owner}/{repo}/commits/main")

    github_info = {}

    if response.status_code == 200:
        # Extract the commit hash from the response
        commit_hash = response.json()["sha"]

        # Generate the GitHub link
        github_link = f"https://github.com/{owner}/{repo}/commit/{commit_hash}"
        github_info["GithubLink"] = github_link

    else:
        github_info["GithubLink"] = None

    # Make a GET request to the GitHub API to retrieve information about the repository releases
    response = requests.get(
        f"https://api.github.com/repos/{owner}/{repo}/releases/latest")

    if response.status_code == 200:
        # Extract the release version from the response
        release_version = response.json()["tag_name"]
    else:
        release_version = "0.0.0"

    github_info["ReleaseVersion"] = release_version

    return github_info


def initialize_gee_and_drive():
    """
    Initializes Google Earth Engine (GEE) and Google Drive based on the run type.

    If the run type is 2, initializes GEE and authenticates using the service account key file.
    If the run type is 1, initializes GEE and authenticates using secrets from GitHub Action.

    Prints a success or failure message after initializing GEE.

    Note: This function assumes the required credentials and scopes are properly set.

    Returns:
        None
    """
    # Set scopes for Google Drive
    scopes = ["https://www.googleapis.com/auth/drive"]

    if run_type == 2:
        # Initialize GEE and authenticate using the service account key file

        # Read the service account key file
        with open(config.GDRIVE_SECRETS, "r") as f:
            data = json.load(f)

        # Authenticate with Google using the service account key file
        gauth = GoogleAuth()
        gauth.service_account_file = config.GDRIVE_SECRETS
        gauth.service_account_email = data["client_email"]
        gauth.credentials = ServiceAccountCredentials.from_json_keyfile_name(
            gauth.service_account_file, scopes=scopes
        )
    else:
        # Run other code using secrets from GitHub Action
        # This script is running on GitHub
        gauth = GoogleAuth()
        google_client_secret = os.environ.get('GOOGLE_CLIENT_SECRET')
        google_client_secret = json.loads(google_client_secret)
        gauth.service_account_email = google_client_secret["client_email"]
        google_client_secret_str = json.dumps(google_client_secret)

        # Write the JSON string to a temporary key file
        gauth.service_account_file = "keyfile.json"
        with open(gauth.service_account_file, "w") as f:
            f.write(google_client_secret_str)

        gauth.credentials = ServiceAccountCredentials.from_json_keyfile_name(
            gauth.service_account_file, scopes=scopes
        )

    # Initialize Google Earth Engine
    credentials = ee.ServiceAccountCredentials(
        gauth.service_account_email, gauth.service_account_file
    )
    ee.Initialize(credentials)

    # Test if GEE initialization is successful
    image = ee.Image("NASA/NASADEM_HGT/001")
    title = image.get("title").getInfo()

    if title == "NASADEM: NASA NASADEM Digital Elevation 30m":
        print("GEE initialization successful")
    else:
        print("GEE initialization FAILED")


def maskOutside(image, aoi):
    """
    Masks the areas outside the specified region of interest (AOI) in an image.

    Args:
        image: The image to be masked.
        aoi: The region of interest (AOI) to keep in the image.

    Returns:
        The image with the areas outside the AOI masked.
    """
    # Create a constant image with a value of 1, clip it to the AOI, and use it as a mask
    # add .not() after mask() to mask inside
    mask = ee.Image.constant(1).clip(aoi).mask()

    # Apply the mask to the image
    return image.updateMask(mask)

# Function to analyse the number of sceneds first and last day


def get_collection_info(collection):
    """
    Retrieves information about an image collection.

    Args:
        collection: The image collection to retrieve information from.

    Returns:
        A tuple containing the first date, last date, and total number of images in the collection.
    """
    # Sort the collection by date in ascending order
    sorted_collection = collection.sort('system:time_start')

    # Get the first and last image from the sorted collection
    first_image = sorted_collection.first()
    last_image = sorted_collection.sort('system:time_start', False).first()

    # Get the dates of the first and last image
    first_date = ee.Date(first_image.get('system:time_start')).format('YYYY-MM-dd').getInfo()
    last_date = ee.Date(last_image.get('system:time_start')).format('YYYY-MM-dd').getInfo()

    # Get the count of images in the filtered collection
    image_count = collection.size()

    # Get the scenes count
    total_scenes = image_count.getInfo()

    # Return the first date, last date, and total number of scenes
    return first_date, last_date, total_scenes


def get_quadrants(roi):
    """
    Divide a region of interest into quadrants.

    Parameters:
    roi (ee.Geometry): Region of interest.

    Returns:
    dict: Dictionary with the quadrants (quadrant1, quadrant2, quadrant3, quadrant4).
    """
    # Calculate the bounding box of the region
    bounds = roi.bounds()

    # Get the coordinates of the bounding box
    bbox = bounds.coordinates().getInfo()[0]

    # Extract the coordinates
    min_x, min_y = bbox[0]
    max_x, max_y = bbox[2]

    # Calculate the midpoints
    mid_x = (min_x + max_x) / 2
    mid_y = (min_y + max_y) / 2

    # Define the quadrants
    quadrant1 = ee.Geometry.Rectangle(min_x, min_y, mid_x, mid_y)
    quadrant2 = ee.Geometry.Rectangle(mid_x, min_y, max_x, mid_y)
    quadrant3 = ee.Geometry.Rectangle(min_x, mid_y, mid_x, max_y)
    quadrant4 = ee.Geometry.Rectangle(mid_x, mid_y, max_x, max_y)

    return {
        "quadrant1": quadrant1,
        "quadrant2": quadrant2,
        "quadrant3": quadrant3,
        "quadrant4": quadrant4
    }


def start_export(image, scale, description, region, filename_prefix, crs):
    """
    Starts an export task to export an image to Google Drive.


    Args:
        image: The image to be exported.
        scale: The scale of the exported image.
        description: The description of the export task.
        region: The region of interest (ROI) to export.
        filename_prefix: The prefix to be used for the exported file.
        crs: The coordinate reference system (CRS) of the exported image.

    Returns:
        None
    """

    # Export in GEE
    # TODO Getting S2_mosaic.projection() makes no sense, it will always be a computed image, with 1 degree scale and EPSG 4326, unless manually reprojected.
    #  Use projection() from one of the original images instead, e.g., S2_collection.first().projection(), *after the aoi/date filters but before mapping any transformation function* then
    #  work with the corresponding CrsTtransform derived from it  crs:'EPSG:32632',   crsTransform: '[10,0,0,0,10,0]'

    task = ee.batch.Export.image.toDrive(
        image=image,
        description=description,
        scale=scale,
        region=region,
        fileNamePrefix=filename_prefix,
        maxPixels=1e13,
        crs=crs,
        fileFormat="GeoTIFF"
    )

    # OPTION Export in GEE with UTM32
    # for images covering that UTM zone this will be the best, but for the neighbouring UTM zones, images will be reprojected. So, for mosaics for larger areas spanning multiple UTM zones maybe some alternative projection is more convenient.
    # task = ee.batch.Export.image.toDrive(
    #    image=image,
    #    description=description,
    #    #scale=scale,
    #    "region=region,"
    #    fileNamePrefix=filename_prefix,
    #    maxPixels=1e13,
    #    crs = 'EPSG:32632',
    #    crsTransform = '[10,0,300000,0,-10,5200020]',
    #    fileFormat ="GeoTIFF"
    # )

    # OPTION: only reproject but without scale use this code, based on https://developers.google.com/earth-engine/guides/exporting#setting_scal
    # projection = image.projection().getInfo()
    # task = ee.batch.Export.image.toDrive(
    #     image=image,
    #     description=description,
    #     "region "= "region",
    #     fileNamePrefix=filename_prefix,
    #     crs=crs,
    #     maxPixels=1e13,
    #     fileFormat = "GeoTIFF",
    #     crsTransform = projection['transform']
    # )

    task.start()

    # Get Task ID
    task_id = task.status()["id"]
    print("Exporting  with Task ID:", task_id + f" file {filename_prefix}...")

    # Save Task ID and filename to a text file
    header = ["Task ID", "Filename"]
    data = [task_id, filename_prefix]

    # Check if the file already exists
    file_exists = os.path.isfile(config.GEE_RUNNING_TASKS)

    with open(config.GEE_RUNNING_TASKS, "a", newline="") as f:
        writer = csv.writer(f)

        # Write the header if the file is newly created
        if not file_exists:
            writer.writerow(header)

        # Write the data
        writer.writerow(data)


def check_product_status(product_name):
    """
    Check if the given product has a "Status" marked as complete

    Parameters:
    product_name (str): Name of the product to check.

    Returns:
    bool: True if "Status" has a value equal to 'complete'
    False otherwise
    """

    with open(config.LAST_PRODUCT_UPDATES, "r", newline="", encoding="utf-8") as f:
        dict_reader = csv.DictReader(f, delimiter=",")
        for row in dict_reader:
            if row["Product"] == product_name:
                return row['Status'] == 'complete'
    return False


def check_product_update(product_name, date_string):
    """
    Check if the given product has a newer "LastSceneDate" than the provided date.

    Parameters:
    product_name (str): Name of the product to check.
    date_string (str): Date in the format "YYYY-MM-DD" for comparison.

    Returns:
    bool: True if date_String has a newer Date than "LastSceneDate" stored in the product,
    True if the product is not found, False otherwise.
    """
    target_date = datetime.datetime.strptime(date_string, "%Y-%m-%d").date()

    with open(config.LAST_PRODUCT_UPDATES, "r", newline="", encoding="utf-8") as f:
        dict_reader = csv.DictReader(f, delimiter=",")
        for row in dict_reader:
            if row["Product"] == product_name:
                last_scene_date = datetime.datetime.strptime(
                    row["LastSceneDate"], "%Y-%m-%d").date()
                return last_scene_date < target_date
    return True


def update_product_status_file(input_dict, output_file):
    """
    Write a dictionary to a CSV file. If the file exists, the data is appended to it.
    If the file does not exist, a new file is created with a header. The function also
    updates the dictionary entry for the "Product" field.

    Args:
        input_dict (dict): Dictionary to be written to the file.
        output_file (str): Path of the output file.

    Returns:
        None
    """
    # Get the field names from the input dictionary
    fieldnames = list(input_dict.keys())

    if os.path.isfile(output_file):
        # If the file already exists, update the existing data or append new data
        with open(output_file, "r+", newline="", encoding="utf-8") as f:
            dict_reader = csv.DictReader(f, delimiter=",")
            lines = list(dict_reader)
            product_exists = False
            for i, line in enumerate(lines):
                if line["Product"] == input_dict["Product"]:
                    lines[i] = input_dict
                    product_exists = True
                    break
            if not product_exists:
                lines.append(input_dict)

            # Move the file pointer to the beginning
            f.seek(0)
            dict_writer = csv.DictWriter(
                f, fieldnames=fieldnames, delimiter=",", quotechar='"', lineterminator="\n"
            )
            dict_writer.writeheader()
            dict_writer.writerows(lines)

            # Truncate the file to remove any remaining data
            f.truncate()
    else:
        # If the file doesn't exist, create a new file and write the header and data
        with open(output_file, "w", newline="", encoding="utf-8") as f:
            dict_writer = csv.DictWriter(
                f, fieldnames=fieldnames, delimiter=",", quotechar='"', lineterminator="\n"
            )
            dict_writer.writeheader()
            dict_writer.writerow(input_dict)

    # Return None
    return None


def prepare_export(roi, productitem, productasset, productname, scale, image, sensor_stats, current_date_str):
    """
    Prepare the export of the image by splitting it into quadrants and starting the export tasks.
    It also generates product status information, updates the product status file,
    and writes the product description to a CSV file.

    Args:
        roi (ee.Geometry): Region of interest for the export.
        productitem (str): Timestamp of assets YYYYMMDThhmmss, "YYYYMMDDT240000" for a day 
        productasset (str): Base filename for the exported files.
        productname (str): Product name of the exported files.
        scale (str): Scalenumber in [m] of the exported file
        image (ee.Image): Image to be exported.
        sensor_stats (list): List containing sensor statistics.
        current_date_str (str): Current date in string format.

    Returns:
        None
    """

    # Get current Processor Version from GitHub
    processor_version = get_github_info()

    # Define the quadrants to split into 4 regions
    quadrants = get_quadrants(roi)

    for quadrant_name, quadrant in quadrants.items():
        # Create filename for each quadrant
        filename_q = productasset + quadrant_name
        # Start the export for each quadrant

        start_export(image, int(scale),
                     "P:" + productname + " I:" + productasset, quadrant, filename_q, config.OUTPUT_CRS)

    # Generate product status information
    product_status = {
        'Product': productname,
        'LastSceneDate': sensor_stats[1],
        'RunDate': current_date_str,
        'Status': "RUNNING"
    }

    # Update the product status file
    update_product_status_file(product_status, config.LAST_PRODUCT_UPDATES)

    # Write the product description to a CSV file
    header = ["Product", "Item", "Asset", "DateFirstScene", "DateLastScene",
              "NumberOfScenes", "DateItemGeneration", "ProcessorHashLink", "ProcessorReleaseVersion"]
    data = [productname, productitem, productasset, str(sensor_stats[0]), str(
        sensor_stats[1]), str(sensor_stats[2]), current_date_str, processor_version["GithubLink"], processor_version["ReleaseVersion"]]

    with open(os.path.join(config.PROCESSING_DIR, productasset + ".csv"), "w", newline="") as f:
        writer = csv.writer(f)
        writer.writerow(header)
        writer.writerow(data)

    # Return None
    return None


def addINDEX(image, bands, index_name):
    """
    Add an Index (eg NDVI) band to the image based on two bands.

    Args:
        image (ee.Image): Input image to add the index band.
        bands (dict): Dictionary containing band names for NIR and RED.
        index_name (str): Name of the index used as band name

    Returns:
        ee.Image: Image with the index band added.
    """

    # Extract the band names for NIR and RED from the input dictionary
    NIR = bands['NIR']
    RED = bands['RED']

    # Compute the index using the normalizedDifference() function and rename the band to "NDVI"
    index = image.normalizedDifference([NIR, RED]).rename(index_name)

    # Add the index band to the image using the addBands() function
    image_with_index = image.addBands(index)

    # Return the image with the NDVI band added
    return image_with_index


def process_NDVI_MAX(roi):
    """
    Process the NDVI MAX product.

    Returns:
        int: 1 if new imagery is found and processing is performed, 0 otherwise.
    """
    product_name = config.PRODUCT_NDVI_MAX['product_name']
    print("********* processing {} *********".format(product_name))
<<<<<<< HEAD

    # Filter the sensor collection based on date and region
    start_date = ee.Date(current_date).\
        advance(-int(config.PRODUCT_NDVI_MAX['temporal_coverage'])+1, 'day')
    end_date = ee.Date(current_date).advance(1, 'day')

=======

    # Filter the sensor collection based on date and region
    start_date = ee.Date(current_date).\
        advance(-int(config.PRODUCT_NDVI_MAX['temporal_coverage'])+1, 'day')
    end_date = ee.Date(current_date).advance(1, 'day')
>>>>>>> c31c5cd3

    # Filter the sensor collection based on date and region
    sensor = (
        ee.ImageCollection(config.PRODUCT_NDVI_MAX['step0_collection'])
        .filterDate(start_date, end_date)
        .filterBounds(roi)
    )

    # Get information about the available sensor data for the range
    sensor_stats = get_collection_info(sensor)

    # Check if there is new sensor data compared to the stored dataset
    if check_product_update(config.PRODUCT_NDVI_MAX['product_name'], sensor_stats[1]) is True:
        print("new imagery from: "+sensor_stats[1])

        # Generate the filename
        filename = config.PRODUCT_NDVI_MAX['prefix']+sensor_stats[0].replace(
            "-", "")+"-"+sensor_stats[1].replace("-", "")+"_run"+current_date_str.replace("-", "")

        # Create NDVI and NDVI max
        sensor = sensor.map(lambda image: addINDEX(
            image, bands=config.PRODUCT_NDVI_MAX['band_names'][0], index_name="NDVI"))

        mosaic = sensor.qualityMosaic("NDVI")
        ndvi_max = mosaic.select("NDVI")

        # Multiply by 100 to move the decimal point two places back to the left and get rounded values,
        # then round then cast to get int16, Int8 is not a sultion since COGTiff is not supported
        ndvi_max_int = ndvi_max.multiply(100).round().toInt16()

        # Mask outside
        ndvi_max_int = maskOutside(ndvi_max_int, roi).unmask(config.NODATA)

        # Define item Name
        timestamp = datetime.datetime.strptime(current_date_str, '%Y-%m-%d')

        # Check if there is at least 1 scene to be defined (if minimal scene count is required) TODO: is this necessary?
        if sensor_stats[2] > 0:
            # Start the export
            prepare_export(roi, timestamp.strftime('%Y%m%dT240000'), filename, config.PRODUCT_NDVI_MAX['product_name'],
                           config.PRODUCT_NDVI_MAX['spatial_scale_export'], ndvi_max_int,
                           sensor_stats, current_date_str)


def process_S2_LEVEL_2A(roi):
    """
    Export the S2 Level 2A product.

    Returns:
        str: "no new imagery" if no new imagery found, None if new imagery is processed.
    """

    product_name = config.PRODUCT_S2_LEVEL_2A['product_name']
    print("********* processing {} *********".format(product_name))

    # Filter the sensor collection based on date and region
<<<<<<< HEAD
    start_date = ee.Date(current_date).advance(-int(config.PRODUCT_S2_LEVEL_2A['temporal_coverage'])+1, 'day')
=======
    start_date = ee.Date(
        current_date).advance(-int(config.PRODUCT_S2_LEVEL_2A['temporal_coverage'])+1, 'day')
>>>>>>> c31c5cd3
    end_date = ee.Date(current_date).advance(1, 'day')

    collection = (
        ee.ImageCollection(config.PRODUCT_S2_LEVEL_2A['step0_collection'])
        .filterDate(start_date, end_date)
        .filterBounds(roi)
    )
    # Get the number of images found in the collection
    num_images = collection.size().getInfo()
    # Check if there are any new imagery
    if num_images == 0:
        print("no new imagery")
        return 0

    # Get information about the available sensor data for the range
    sensor_stats = get_collection_info(collection)

    # Check if there is new sensor data compared to the stored dataset
    if check_product_update(config.PRODUCT_S2_LEVEL_2A['product_name'], sensor_stats[1]) is True:

        # Get the list of images
        image_list = collection.toList(collection.size())
        print(str(image_list.size().getInfo()) + " new image(s) for: " +
              sensor_stats[1] + " to: "+current_date_str)

        # Generate the mosaic name and snsing date by geeting EE asset ids from the first image
        mosaic_id = ee.Image(image_list.get(0))
        mosaic_id = mosaic_id.id().getInfo()
        mosaic_sensing_timestamp = mosaic_id.split('_')[0]

        # Split the string by underscores
        parts = mosaic_id.split('_')

        # Join the first two parts with an underscore to get the desired result
        mosaic_id = '_'.join(parts[:2])

        # Create a mosaic of the images for the specified date and time
        mosaic = collection.mosaic()

        # Clip Image to ROI
        # might add .unmask(config.NODATA)
        clipped_image = mosaic.clip(roi)

        # Intersect ROI and clipped mosaic
        # Create an empty list to hold the footprints
        footprints = ee.List([])

        # Function to extract footprint from each image and add to the list
        def add_footprint(image, lst):
            footprint = image.geometry()
            return ee.List(lst).add(footprint)

        # Map the add_footprint function over the collection to create a list of footprints
        footprints_list = collection.iterate(add_footprint, footprints)

        # Reduce the list of footprints into a single geometry using reduce
        combined_swath_geometry = ee.Geometry.MultiPolygon(footprints_list)

        # Clip the ROI with the combined_swath_geometry
        clipped_roi = roi.intersection(
            combined_swath_geometry, ee.ErrorMargin(1))

        # Get the bounding box of clippedRoi
        clipped_image_bounding_box = clipped_roi.bounds()

        # Generate the filename
        filename = config.PRODUCT_S2_LEVEL_2A['prefix'] + '_' + mosaic_id

        # Export selected bands (B4, B3, B2, B8) as a single GeoTIFF with '_10M'
        multiband_export = clipped_image.select(['B4', 'B3', 'B2', 'B8'])
<<<<<<< HEAD
        multiband_export_name = filename + '_10M' + "_run"+current_date_str.replace("-", "")
=======
        multiband_export_name = filename + '_10M' + \
            "_run"+current_date_str.replace("-", "")
>>>>>>> c31c5cd3
        prepare_export(clipped_image_bounding_box, mosaic_sensing_timestamp, multiband_export_name,
                       config.PRODUCT_S2_LEVEL_2A['product_name'], config.PRODUCT_S2_LEVEL_2A['spatial_scale_export'],
                       multiband_export, sensor_stats, current_date_str)

        # Export QA60 band as a separate GeoTIFF with '_QA60'
<<<<<<< HEAD
        mask60_export = clipped_image.select(['terrainShadowMask', 'cloudAndCloudShadowMask'])
        mask60_export_name = filename + "_mask60_run" + current_date_str.replace("-", "")
=======
        mask60_export = clipped_image.select(
            ['terrainShadowMask', 'cloudAndCloudShadowMask'])
        mask60_export_name = filename + "_mask60_run" + \
            current_date_str.replace("-", "")
>>>>>>> c31c5cd3
        prepare_export(clipped_image_bounding_box, mosaic_sensing_timestamp, mask60_export_name,
                       config.PRODUCT_S2_LEVEL_2A['product_name'],
                       config.PRODUCT_S2_LEVEL_2A['spatial_scale_export_qa60'],
                       mask60_export, sensor_stats, current_date_str)


def process_S2_LEVEL_1C(roi):
    """
    Export the S2 Level 1C product.

    Returns:
        None
    """
    product_name = config.PRODUCT_S2_LEVEL_1C['product_name']
    print("********* processing {} *********".format(product_name))

    # Filter the sensor collection based on date and region
    start_date = ee.Date(
        current_date).advance(-int(config.PRODUCT_S2_LEVEL_1C['temporal_coverage'])+1, 'day')
    end_date = ee.Date(current_date).advance(1, 'day')

    collection = (
        ee.ImageCollection(config.PRODUCT_S2_LEVEL_1C['step0_collection'])
        .filterDate(start_date, end_date)
        .filterBounds(roi)
    )
    # Get the number of images found in the collection
    num_images = collection.size().getInfo()
    # Check if there are any new imagery
    if num_images == 0:
        print("no new imagery")
        return 0

    # Get information about the available sensor data for the range
    sensor_stats = get_collection_info(collection)

    # Check if there is new sensor data compared to the stored dataset
    if check_product_update(config.PRODUCT_S2_LEVEL_1C['product_name'], sensor_stats[1]) is True:
        # Get the list of images
        image_list = collection.toList(collection.size())
        image_list_size = image_list.size().getInfo()
        print("{} new image(s) for: {} to {}".format(
            image_list_size, sensor_stats[1], current_date_str))

        # Generate the mosaic name and sensing date by geeting EE asset ids from the first image
        mosaic_id = ee.Image(image_list.get(0))
        mosaic_id = mosaic_id.id().getInfo()
        mosaic_sensing_timestamp = mosaic_id.split('_')[0]

        # Split the string by underscores
        parts = mosaic_id.split('_')

        # Join the first two parts with an underscore to get the desired result
        mosaic_id = '_'.join(parts[:2])

        # Create a mosaic of the images for the specified date and time
        mosaic = collection.mosaic()

        # Clip Image to ROI
        # might add .unmask(config.NODATA)
        clipped_image = mosaic.clip(roi)

        # Intersect ROI and clipped mosaic
        # Create an empty list to hold the footprints
        footprints = ee.List([])

        # Function to extract footprint from each image and add to the list
        def add_footprint(image, lst):
            footprint = image.geometry()
            return ee.List(lst).add(footprint)

        # Map the add_footprint function over the collection to create a list of footprints
        footprints_list = collection.iterate(add_footprint, footprints)

        # Reduce the list of footprints into a single geometry using reduce
        combined_swath_geometry = ee.Geometry.MultiPolygon(footprints_list)

        # Clip the ROI with the combined_swath_geometry
        clipped_roi = roi.intersection(
            combined_swath_geometry, ee.ErrorMargin(1))

        # Get the bounding box of clippedRoi
        clipped_image_bounding_box = clipped_roi.bounds()

        # Generate the filename
        filename = config.PRODUCT_S2_LEVEL_1C['prefix'] + '_' + mosaic_id

        # Export selected bands (B4, B3, B2, B8) as a single GeoTIFF with '_10M'
        multiband_export = clipped_image.select(['B4', 'B3', 'B2', 'B8'])

<<<<<<< HEAD
        multiband_export_name = filename + "_10M_run" + current_date_str.replace("-", "")
=======
        multiband_export_name = filename + "_10M_run" + \
            current_date_str.replace("-", "")
>>>>>>> c31c5cd3

        prepare_export(clipped_image_bounding_box, mosaic_sensing_timestamp, multiband_export_name,
                       config.PRODUCT_S2_LEVEL_1C['product_name'], config.PRODUCT_S2_LEVEL_1C['spatial_scale_export'],
                       multiband_export, sensor_stats, current_date_str)

        # Export QA60 band as a separate GeoTIFF with '_QA60'
        mask60_export = clipped_image.select(['terrainShadowMask', 'cloudAndCloudShadowMask'])
        mask60_export_name = filename + "_mask60_run" + \
            current_date_str.replace("-", "")
        prepare_export(clipped_image_bounding_box, mosaic_sensing_timestamp, mask60_export_name,
                       config.PRODUCT_S2_LEVEL_1C['product_name'],
                       config.PRODUCT_S2_LEVEL_1C['spatial_scale_export_mask60'], mask60_export,
                       sensor_stats, current_date_str)

def process_NDVI_MAX_TOA(roi):
    """
    Process the NDVI MAX product for TOA.

    Returns:
        None
    """
    product_name = config.PRODUCT_NDVI_MAX_TOA['product_name']
    print("********* processing {} *********".format(product_name))

    # Filter the sensor collection based on date and region
    start_date = ee.Date(
        current_date).advance(-int(config.PRODUCT_NDVI_MAX_TOA['temporal_coverage'])+1, 'day')

    end_date = ee.Date(current_date).advance(1, 'day')

    sensor = (
        ee.ImageCollection(config.PRODUCT_NDVI_MAX_TOA['step0_collection'])
        .filterDate(start_date, end_date)
        .filterBounds(roi)
    )

    # Get information about the available sensor data for the range
    sensor_stats = get_collection_info(sensor)

    # Check if there is new sensor data compared to the stored dataset
    if check_product_update(config.PRODUCT_NDVI_MAX_TOA['product_name'], sensor_stats[1]) is True:
        print("new imagery from: "+sensor_stats[1])

        # Generate the filename
        filename = config.PRODUCT_NDVI_MAX_TOA['prefix']+sensor_stats[0].replace(
            "-", "")+"-"+sensor_stats[1].replace("-", "")+"_run"+current_date_str.replace("-", "")
        print(filename)

        # Create NDVI and NDVI max
        sensor = sensor.map(lambda image: addINDEX(
            image, bands=config.PRODUCT_NDVI_MAX_TOA['band_names'][0], index_name="NDVI"))

        mosaic = sensor.qualityMosaic("NDVI")
        ndvi_max = mosaic.select("NDVI")

        # Multiply by 100 to move the decimal point two places back to the left and get rounded values,
        # then round then cast to get int16, Int8 is not a solution since COGTiff is not supported
        ndvi_max_int = ndvi_max.multiply(100).round().toInt16()

        # Mask outside
        ndvi_max_int = maskOutside(ndvi_max_int, roi).unmask(config.NODATA)

        # Define item Name
        timestamp = datetime.datetime.strptime(current_date_str, '%Y-%m-%d')

        # Start the export
        prepare_export(roi, timestamp.strftime('%Y%m%dT240000'), filename, config.PRODUCT_NDVI_MAX['product_name'],
                       config.PRODUCT_NDVI_MAX['spatial_scale_export'], ndvi_max_int,
                       sensor_stats, current_date_str)


if __name__ == "__main__":
    # Test if we are on Local DEV Run or if we are on PROD
    determine_run_type()

    # Authenticate with GEE and GDRIVE
    initialize_gee_and_drive()

    # Get current date
    current_date_str = datetime.datetime.today().strftime('%Y-%m-%d')

    # For debugging
<<<<<<< HEAD
    # current_date_str = "2023-06-12"
=======
    current_date_str = "2023-06-12"
>>>>>>> c31c5cd3
    # print("*****************************\n")
    # print("using a manual set Date: "+current_date_str)
    # print("*****************************\n")

    current_date = ee.Date(current_date_str)

    roi = ee.Geometry.Rectangle(config.ROI_RECTANGLE)
    step0_product_dict = get_step0_dict()
    print(step0_product_dict)

    collections_ready_for_processors = step0_main(
        step0_product_dict, current_date_str)
    print(collections_ready_for_processors)

    for collection_ready in collections_ready_for_processors:
        print('Collection ready: {}'.format(collection_ready))
        for product_to_be_processed in step0_product_dict[collection_ready][0]:
            print('Launching product {}'.format(product_to_be_processed))
            if product_to_be_processed == 'PRODUCT_NDVI_MAX':
                roi = ee.Geometry.Rectangle(config.ROI_RECTANGLE)
                result = process_NDVI_MAX(roi)

            elif product_to_be_processed == 'PRODUCT_S2_LEVEL_2A':
                border = ee.FeatureCollection("USDOS/LSIB_SIMPLE/2017").filter(ee.Filter.eq("country_co", "SZ"))
                roi = border.geometry().buffer(config.ROI_BORDER_BUFFER)
                # roi = ee.Geometry.Rectangle( [ 7.075402, 46.107098, 7.100894, 46.123639])
                result = process_S2_LEVEL_2A(roi)

            elif product_to_be_processed == 'PRODUCT_NDVI_MAX_TOA':
                roi = ee.Geometry.Rectangle(config.ROI_RECTANGLE)
                result = process_NDVI_MAX_TOA(roi)

            elif product_to_be_processed == 'PRODUCT_S2_LEVEL_1C':
                border = ee.FeatureCollection(
                    "USDOS/LSIB_SIMPLE/2017").filter(ee.Filter.eq("country_co", "SZ"))
                roi = border.geometry().buffer(config.ROI_BORDER_BUFFER)
                # roi = ee.Geometry.Rectangle( [ 7.075402, 46.107098, 7.100894, 46.123639])
                result = process_S2_LEVEL_1C(roi)
            else:
                raise BrokenPipeError('Inconsitent configuration')

            print("Result:", result)

print("Processing done!")<|MERGE_RESOLUTION|>--- conflicted
+++ resolved
@@ -505,20 +505,11 @@
     """
     product_name = config.PRODUCT_NDVI_MAX['product_name']
     print("********* processing {} *********".format(product_name))
-<<<<<<< HEAD
 
     # Filter the sensor collection based on date and region
     start_date = ee.Date(current_date).\
         advance(-int(config.PRODUCT_NDVI_MAX['temporal_coverage'])+1, 'day')
     end_date = ee.Date(current_date).advance(1, 'day')
-
-=======
-
-    # Filter the sensor collection based on date and region
-    start_date = ee.Date(current_date).\
-        advance(-int(config.PRODUCT_NDVI_MAX['temporal_coverage'])+1, 'day')
-    end_date = ee.Date(current_date).advance(1, 'day')
->>>>>>> c31c5cd3
 
     # Filter the sensor collection based on date and region
     sensor = (
@@ -575,12 +566,9 @@
     print("********* processing {} *********".format(product_name))
 
     # Filter the sensor collection based on date and region
-<<<<<<< HEAD
-    start_date = ee.Date(current_date).advance(-int(config.PRODUCT_S2_LEVEL_2A['temporal_coverage'])+1, 'day')
-=======
+
     start_date = ee.Date(
         current_date).advance(-int(config.PRODUCT_S2_LEVEL_2A['temporal_coverage'])+1, 'day')
->>>>>>> c31c5cd3
     end_date = ee.Date(current_date).advance(1, 'day')
 
     collection = (
@@ -651,26 +639,20 @@
 
         # Export selected bands (B4, B3, B2, B8) as a single GeoTIFF with '_10M'
         multiband_export = clipped_image.select(['B4', 'B3', 'B2', 'B8'])
-<<<<<<< HEAD
-        multiband_export_name = filename + '_10M' + "_run"+current_date_str.replace("-", "")
-=======
         multiband_export_name = filename + '_10M' + \
             "_run"+current_date_str.replace("-", "")
->>>>>>> c31c5cd3
+
         prepare_export(clipped_image_bounding_box, mosaic_sensing_timestamp, multiband_export_name,
                        config.PRODUCT_S2_LEVEL_2A['product_name'], config.PRODUCT_S2_LEVEL_2A['spatial_scale_export'],
                        multiband_export, sensor_stats, current_date_str)
 
         # Export QA60 band as a separate GeoTIFF with '_QA60'
-<<<<<<< HEAD
         mask60_export = clipped_image.select(['terrainShadowMask', 'cloudAndCloudShadowMask'])
         mask60_export_name = filename + "_mask60_run" + current_date_str.replace("-", "")
-=======
         mask60_export = clipped_image.select(
             ['terrainShadowMask', 'cloudAndCloudShadowMask'])
         mask60_export_name = filename + "_mask60_run" + \
             current_date_str.replace("-", "")
->>>>>>> c31c5cd3
         prepare_export(clipped_image_bounding_box, mosaic_sensing_timestamp, mask60_export_name,
                        config.PRODUCT_S2_LEVEL_2A['product_name'],
                        config.PRODUCT_S2_LEVEL_2A['spatial_scale_export_qa60'],
@@ -761,12 +743,10 @@
         # Export selected bands (B4, B3, B2, B8) as a single GeoTIFF with '_10M'
         multiband_export = clipped_image.select(['B4', 'B3', 'B2', 'B8'])
 
-<<<<<<< HEAD
         multiband_export_name = filename + "_10M_run" + current_date_str.replace("-", "")
-=======
         multiband_export_name = filename + "_10M_run" + \
             current_date_str.replace("-", "")
->>>>>>> c31c5cd3
+
 
         prepare_export(clipped_image_bounding_box, mosaic_sensing_timestamp, multiband_export_name,
                        config.PRODUCT_S2_LEVEL_1C['product_name'], config.PRODUCT_S2_LEVEL_1C['spatial_scale_export'],
@@ -849,11 +829,7 @@
     current_date_str = datetime.datetime.today().strftime('%Y-%m-%d')
 
     # For debugging
-<<<<<<< HEAD
     # current_date_str = "2023-06-12"
-=======
-    current_date_str = "2023-06-12"
->>>>>>> c31c5cd3
     # print("*****************************\n")
     # print("using a manual set Date: "+current_date_str)
     # print("*****************************\n")
