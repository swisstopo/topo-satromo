# -*- coding: utf-8 -*-
import sys
from pydrive.auth import GoogleAuth
import csv
from oauth2client.service_account import ServiceAccountCredentials
import datetime
import requests
import csv
import json
import os
import ee
import configuration as config
from step0_functions import get_step0_dict, step0_main
import pandas as pd


def determine_run_type():
    """
    Determines the run type based on the existence of the SECRET on the local machine file.

    If the file `config.GDRIVE_SECRETS` exists, sets the run type to 2 (DEV) and prints a corresponding message.
    Otherwise, sets the run type to 1 (PROD) and prints a corresponding message.
    """
    global run_type
    if os.path.exists(config.GDRIVE_SECRETS):
        run_type = 2
        print("\nType 2 run PROCESSOR: We are on DEV")
    else:
        run_type = 1
        print("\nType 1 run PROCESSOR: We are on INT")


def get_github_info():
    """
    Retrieves GitHub repository information and generates a GitHub link based on the latest commit.

    Returns:
        A dictionary containing the GitHub link. If the request fails or no commit hash is available, the link will be None.
    """
    # Enter your GitHub repository information
    owner = config.GITHUB_OWNER
    repo = config.GITHUB_REPO

    # Make a GET request to the GitHub API to retrieve information about the repository
    response = requests.get(
        f"https://api.github.com/repos/{owner}/{repo}/commits/main")

    github_info = {}

    if response.status_code == 200:
        # Extract the commit hash from the response
        commit_hash = response.json()["sha"]

        # Generate the GitHub link
        github_link = f"https://github.com/{owner}/{repo}/commit/{commit_hash}"
        github_info["GithubLink"] = github_link

    else:
        github_info["GithubLink"] = None

    # Make a GET request to the GitHub API to retrieve information about the repository releases
    response = requests.get(
        f"https://api.github.com/repos/{owner}/{repo}/releases/latest")

    if response.status_code == 200:
        # Extract the release version from the response
        release_version = response.json()["tag_name"]
    else:
        release_version = "0.0.0"

    github_info["ReleaseVersion"] = release_version

    return github_info


def initialize_gee_and_drive():
    """
    Initializes Google Earth Engine (GEE) and Google Drive based on the run type.

    If the run type is 2, initializes GEE and authenticates using the service account key file.
    If the run type is 1, initializes GEE and authenticates using secrets from GitHub Action.

    Prints a success or failure message after initializing GEE.

    Note: This function assumes the required credentials and scopes are properly set.

    Returns:
        None
    """
    # Set scopes for Google Drive
    scopes = ["https://www.googleapis.com/auth/drive"]

    if run_type == 2:
        # Initialize GEE and authenticate using the service account key file

        # Read the service account key file
        with open(config.GDRIVE_SECRETS, "r") as f:
            data = json.load(f)

        # Authenticate with Google using the service account key file
        gauth = GoogleAuth()
        gauth.service_account_file = config.GDRIVE_SECRETS
        gauth.service_account_email = data["client_email"]
        gauth.credentials = ServiceAccountCredentials.from_json_keyfile_name(
            gauth.service_account_file, scopes=scopes
        )
    else:
        # Run other code using secrets from GitHub Action
        # This script is running on GitHub
        gauth = GoogleAuth()
        google_client_secret = os.environ.get('GOOGLE_CLIENT_SECRET')
        google_client_secret = json.loads(google_client_secret)
        gauth.service_account_email = google_client_secret["client_email"]
        google_client_secret_str = json.dumps(google_client_secret)

        # Write the JSON string to a temporary key file
        gauth.service_account_file = "keyfile.json"
        with open(gauth.service_account_file, "w") as f:
            f.write(google_client_secret_str)

        gauth.credentials = ServiceAccountCredentials.from_json_keyfile_name(
            gauth.service_account_file, scopes=scopes
        )

    # Initialize Google Earth Engine
    credentials = ee.ServiceAccountCredentials(
        gauth.service_account_email, gauth.service_account_file
    )
    ee.Initialize()

    # Test if GEE initialization is successful
    image = ee.Image("NASA/NASADEM_HGT/001")
    title = image.get("title").getInfo()

    if title == "NASADEM: NASA NASADEM Digital Elevation 30m":
        print("GEE initialization successful")
    else:
        print("GEE initialization FAILED")


def maskOutside(image, aoi):
    """
    Masks the areas outside the specified region of interest (AOI) in an image.

    Args:
        image: The image to be masked.
        aoi: The region of interest (AOI) to keep in the image.

    Returns:
        The image with the areas outside the AOI masked.
    """
    # Create a constant image with a value of 1, clip it to the AOI, and use it as a mask
    # add .not() after mask() to mask inside
    mask = ee.Image.constant(1).clip(aoi).mask()

    # Apply the mask to the image
    return image.updateMask(mask)

# Function to analyse the number of sceneds first and last day


def get_collection_info(collection):
    """
    Retrieves information about an image collection.

    Args:
        collection: The image collection to retrieve information from.

    Returns:
        A tuple containing the first date, last date, and total number of images in the collection.
    """
    # Sort the collection by date in ascending order
    sorted_collection = collection.sort('system:time_start')

    # Get the first and last image from the sorted collection
    first_image = sorted_collection.first()
    last_image = sorted_collection.sort('system:time_start', False).first()

    # Get the dates of the first and last image
    first_date = ee.Date(first_image.get('system:time_start')).format('YYYY-MM-dd').getInfo()
    last_date = ee.Date(last_image.get('system:time_start')).format('YYYY-MM-dd').getInfo()

    # Get the count of images in the filtered collection
    image_count = collection.size()

    # Get the scenes count
    total_scenes = image_count.getInfo()

    # Return the first date, last date, and total number of scenes
    return first_date, last_date, total_scenes


def get_quadrants(roi):
    """
    Divide a region of interest into quadrants.

    Parameters:
    roi (ee.Geometry): Region of interest.

    Returns:
    dict: Dictionary with the quadrants (quadrant1, quadrant2, quadrant3, quadrant4).
    """
    # Calculate the bounding box of the region
    bounds = roi.bounds()

    # Get the coordinates of the bounding box
    bbox = bounds.coordinates().getInfo()[0]

    # Extract the coordinates
    min_x, min_y = bbox[0]
    max_x, max_y = bbox[2]

    # Calculate the midpoints
    mid_x = (min_x + max_x) / 2
    mid_y = (min_y + max_y) / 2

    # Define the quadrants
    quadrant1 = ee.Geometry.Rectangle(min_x, min_y, mid_x, mid_y)
    quadrant2 = ee.Geometry.Rectangle(mid_x, min_y, max_x, mid_y)
    quadrant3 = ee.Geometry.Rectangle(min_x, mid_y, mid_x, max_y)
    quadrant4 = ee.Geometry.Rectangle(mid_x, mid_y, max_x, max_y)

    return {
        "quadrant1": quadrant1,
        "quadrant2": quadrant2,
        "quadrant3": quadrant3,
        "quadrant4": quadrant4
    }


def start_export(image, scale, description, region, filename_prefix, crs):
    """
    Starts an export task to export an image to Google Drive.


    Args:
        image: The image to be exported.
        scale: The scale of the exported image.
        description: The description of the export task.
        region: The region of interest (ROI) to export.
        filename_prefix: The prefix to be used for the exported file.
        crs: The coordinate reference system (CRS) of the exported image.

    Returns:
        None
    """

    # Export in GEE
    # TODO Getting S2_mosaic.projection() makes no sense, it will always be a computed image, with 1 degree scale and EPSG 4326, unless manually reprojected.
    #  Use projection() from one of the original images instead, e.g., S2_collection.first().projection(), *after the aoi/date filters but before mapping any transformation function* then
    #  work with the corresponding CrsTtransform derived from it  crs:'EPSG:32632',   crsTransform: '[10,0,0,0,10,0]'

    task = ee.batch.Export.image.toDrive(
        image=image,
        description=description,
        scale=scale,
        region=region,
        fileNamePrefix=filename_prefix,
        maxPixels=1e13,
        crs=crs,
        fileFormat="GeoTIFF"
    )

    # OPTION Export in GEE with UTM32
    # for images covering that UTM zone this will be the best, but for the neighbouring UTM zones, images will be reprojected. So, for mosaics for larger areas spanning multiple UTM zones maybe some alternative projection is more convenient.
    # task = ee.batch.Export.image.toDrive(
    #    image=image,
    #    description=description,
    #    #scale=scale,
    #    "region=region,"
    #    fileNamePrefix=filename_prefix,
    #    maxPixels=1e13,
    #    crs = 'EPSG:32632',
    #    crsTransform = '[10,0,300000,0,-10,5200020]',
    #    fileFormat ="GeoTIFF"
    # )

    # OPTION: only reproject but without scale use this code, based on https://developers.google.com/earth-engine/guides/exporting#setting_scal
    # projection = image.projection().getInfo()
    # task = ee.batch.Export.image.toDrive(
    #     image=image,
    #     description=description,
    #     "region "= "region",
    #     fileNamePrefix=filename_prefix,
    #     crs=crs,
    #     maxPixels=1e13,
    #     fileFormat = "GeoTIFF",
    #     crsTransform = projection['transform']
    # )

    task.start()

    # Get Task ID
    task_id = task.status()["id"]
    print("Exporting  with Task ID:", task_id + f" file {filename_prefix}...")

    # Save Task ID and filename to a text file
    header = ["Task ID", "Filename"]
    data = [task_id, filename_prefix]

    # Check if the file already exists
    file_exists = os.path.isfile(config.GEE_RUNNING_TASKS)

    with open(config.GEE_RUNNING_TASKS, "a", newline="") as f:
        writer = csv.writer(f)

        # Write the header if the file is newly created
        if not file_exists:
            writer.writerow(header)

        # Write the data
        writer.writerow(data)


def check_product_status(product_name):
    """
    Check if the given product has a "Status" marked as complete

    Parameters:
    product_name (str): Name of the product to check.

    Returns:
    bool: True if "Status" has a value equal to 'complete'
    False otherwise
    """

    with open(config.LAST_PRODUCT_UPDATES, "r", newline="", encoding="utf-8") as f:
        dict_reader = csv.DictReader(f, delimiter=",")
        for row in dict_reader:
            if row["Product"] == product_name:
                return row['Status'] == 'complete'
    return False

<<<<<<< HEAD
=======

>>>>>>> 00815bdb
def check_product_update(product_name, date_string):
    """
    Check if the given product has a newer "LastSceneDate" than the provided date.

    Parameters:
    product_name (str): Name of the product to check.
    date_string (str): Date in the format "YYYY-MM-DD" for comparison.

    Returns:
    bool: True if date_String has a newer Date than "LastSceneDate" stored in the product,
    True if the product is not found, False otherwise.
    """
    target_date = datetime.datetime.strptime(date_string, "%Y-%m-%d").date()

    with open(config.LAST_PRODUCT_UPDATES, "r", newline="", encoding="utf-8") as f:
        dict_reader = csv.DictReader(f, delimiter=",")
        for row in dict_reader:
            if row["Product"] == product_name:
                last_scene_date = datetime.datetime.strptime(
                    row["LastSceneDate"], "%Y-%m-%d").date()
                return last_scene_date < target_date
    return True


def update_product_status_file(input_dict, output_file):
    """
    Write a dictionary to a CSV file. If the file exists, the data is appended to it.
    If the file does not exist, a new file is created with a header. The function also
    updates the dictionary entry for the "Product" field.

    Args:
        input_dict (dict): Dictionary to be written to the file.
        output_file (str): Path of the output file.

    Returns:
        None
    """
    # Get the field names from the input dictionary
    fieldnames = list(input_dict.keys())

    if os.path.isfile(output_file):
        # If the file already exists, update the existing data or append new data
        with open(output_file, "r+", newline="", encoding="utf-8") as f:
            dict_reader = csv.DictReader(f, delimiter=",")
            lines = list(dict_reader)
            product_exists = False
            for i, line in enumerate(lines):
                if line["Product"] == input_dict["Product"]:
                    lines[i] = input_dict
                    product_exists = True
                    break
            if not product_exists:
                lines.append(input_dict)

            # Move the file pointer to the beginning
            f.seek(0)
            dict_writer = csv.DictWriter(
                f, fieldnames=fieldnames, delimiter=",", quotechar='"', lineterminator="\n"
            )
            dict_writer.writeheader()
            dict_writer.writerows(lines)

            # Truncate the file to remove any remaining data
            f.truncate()
    else:
        # If the file doesn't exist, create a new file and write the header and data
        with open(output_file, "w", newline="", encoding="utf-8") as f:
            dict_writer = csv.DictWriter(
                f, fieldnames=fieldnames, delimiter=",", quotechar='"', lineterminator="\n"
            )
            dict_writer.writeheader()
            dict_writer.writerow(input_dict)

    # Return None
    return None


def prepare_export(roi, productitem, productasset, productname, scale, image, sensor_stats, current_date_str):
    """
    Prepare the export of the image by splitting it into quadrants and starting the export tasks.
    It also generates product status information, updates the product status file,
    and writes the product description to a CSV file.

    Args:
        roi (ee.Geometry): Region of interest for the export.
        productitem (str): Timestamp of assets YYYYMMDThhmmss, "YYYYMMDDT240000" for a day 
        productasset (str): Base filename for the exported files.
        productname (str): Product name of the exported files.
        scale (str): Scalenumber in [m] of the exported file
        image (ee.Image): Image to be exported.
        sensor_stats (list): List containing sensor statistics.
        current_date_str (str): Current date in string format.

    Returns:
        None
    """

    # Get current Processor Version from GitHub
    processor_version = get_github_info()

    # Define the quadrants to split into 4 regions
    quadrants = get_quadrants(roi)

    for quadrant_name, quadrant in quadrants.items():
        # Create filename for each quadrant
        filename_q = productasset + quadrant_name
        # Start the export for each quadrant

        start_export(image, int(scale),
                     "P:" + productname + " I:" + productasset, quadrant, filename_q, config.OUTPUT_CRS)

    # Generate product status information
    product_status = {
        'Product': productname,
        'LastSceneDate': sensor_stats[1],
        'RunDate': current_date_str,
        'Status': "RUNNING"
    }

    # Update the product status file
    update_product_status_file(product_status, config.LAST_PRODUCT_UPDATES)

    # Write the product description to a CSV file
    header = ["Product", "Item", "Asset", "DateFirstScene", "DateLastScene",
              "NumberOfScenes", "DateItemGeneration", "ProcessorHashLink", "ProcessorReleaseVersion"]
    data = [productname, productitem, productasset, str(sensor_stats[0]), str(
        sensor_stats[1]), str(sensor_stats[2]), current_date_str, processor_version["GithubLink"], processor_version["ReleaseVersion"]]

    with open(os.path.join(config.PROCESSING_DIR, productasset + ".csv"), "w", newline="") as f:
        writer = csv.writer(f)
        writer.writerow(header)
        writer.writerow(data)

    # Return None
    return None


def addINDEX(image, bands, index_name):
    """
    Add an Index (eg NDVI) band to the image based on two bands.

    Args:
        image (ee.Image): Input image to add the index band.
        bands (dict): Dictionary containing band names for NIR and RED.
        index_name (str): Name of the index used as band name

    Returns:
        ee.Image: Image with the index band added.
    """

    # Extract the band names for NIR and RED from the input dictionary
    NIR = bands['NIR']
    RED = bands['RED']

    # Compute the index using the normalizedDifference() function and rename the band to "NDVI"
    index = image.normalizedDifference([NIR, RED]).rename(index_name)

    # Add the index band to the image using the addBands() function
    image_with_index = image.addBands(index)

    # Return the image with the NDVI band added
    return image_with_index


def process_NDVI_MAX(roi):
    """
    Process the NDVI MAX product.

    Returns:
        int: 1 if new imagery is found and processing is performed, 0 otherwise.
    """

    print("********* processing " +
          config.PRODUCT_NDVI_MAX['product_name']+" *********")

    # Filter the sensor collection based on date and region
    sensor = (
        ee.ImageCollection(config.PRODUCT_NDVI_MAX['image_collection'])
        .filterDate(current_date.advance(-int(config.PRODUCT_NDVI_MAX['temporal_coverage']), 'day'), current_date)
        .filterBounds(roi)
    )

    # Get information about the available sensor data for the range
    sensor_stats = get_collection_info(sensor)

    # Check if there is new sensor data compared to the stored dataset
    if check_product_update(config.PRODUCT_NDVI_MAX['product_name'], sensor_stats[1]) is True:
        print("new imagery from: "+sensor_stats[1])

        # Generate the filename
        filename = config.PRODUCT_NDVI_MAX['prefix']+sensor_stats[0].replace(
            "-", "")+"-"+sensor_stats[1].replace("-", "")+"_run"+current_date_str.replace("-", "")
        print(filename)

        # Create NDVI and NDVI max
        sensor = sensor.map(lambda image: addINDEX(
            image, bands=config.PRODUCT_NDVI_MAX['band_names'][0], index_name="NDVI"))

        mosaic = sensor.qualityMosaic("NDVI")
        ndvi_max = mosaic.select("NDVI")

        # Multiply by 100 to move the decimal point two places back to the left and get rounded values, then round then cast to get int16, Int8 is not a sultion since COGTiff is not supported
        ndvi_max_int = ndvi_max.multiply(100).round().toInt16()

        # Mask outside
        ndvi_max_int = maskOutside(ndvi_max_int, roi).unmask(config.NODATA)

        # Define item Name
        timestamp = datetime.datetime.strptime(current_date_str, '%Y-%m-%d')

        # Check if there is at least 1 scene to be defined (if minimal scene count is required) TODO: is this necessary?
        if sensor_stats[2] > 0:
            # Start the export
            prepare_export(roi, timestamp.strftime('%Y%m%dT240000'), filename, config.PRODUCT_NDVI_MAX['product_name'], config.PRODUCT_NDVI_MAX['spatial_scale_export'], ndvi_max_int,
                           sensor_stats, current_date_str)

            return 1
        else:
            # TODO: If there are not enough scenes, quit processing
            return 0
    else:
        return "no new imagery"


def process_S2_LEVEL_2A(roi):
    """
    Export the S2 Level 2A product.

    Returns:
        str: "no new imagery" if no new imagery found, None if new imagery is processed.
    """

    print("********* processing " +
          config.PRODUCT_S2_LEVEL_2A['product_name']+" *********")

    # Filter the sensor collection based on date and region
    collection = (
        ee.ImageCollection(config.PRODUCT_S2_LEVEL_2A['image_collection'])
        .filterDate(current_date.advance(-int(config.PRODUCT_S2_LEVEL_2A['temporal_coverage']), 'day'), current_date)
        .filterBounds(roi)
    )

    # Get the number of images found in the collection
    num_images = collection.size().getInfo()

    # Check if there are any new imagery
    if num_images != 0:

        # Get information about the available sensor data for the range
        sensor_stats = get_collection_info(collection)

        # Check if there is new sensor data compared to the stored dataset
        if check_product_update(config.PRODUCT_S2_LEVEL_2A['product_name'], sensor_stats[1]) is True:

            # Get the list of images
            image_list = collection.toList(collection.size())
            print(str(image_list.size().getInfo()) + " new image(s) for: " +
                  sensor_stats[1] + " to: "+current_date_str)

            # Generate the mosaic name and snsing date by geeting EE asset ids from the first image
            mosaic_id = ee.Image(image_list.get(0))
            mosaic_id = mosaic_id.id().getInfo()
            mosaic_sensing_timestamp = mosaic_id.split('_')[0]

            # Split the string by underscores
            parts = mosaic_id.split('_')

            # Join the first two parts with an underscore to get the desired result
            mosaic_id = '_'.join(parts[:2])

            # Create a mosaic of the images for the specified date and time
            mosaic = collection.mosaic()

            # Clip Image to ROI
            # might add .unmask(config.NODATA)
            clipped_image = mosaic.clip(roi)

            # Intersect ROI and clipped mosaic
            # Create an empty list to hold the footprints
            footprints = ee.List([])

            # Function to extract footprint from each image and add to the list
            def add_footprint(image, lst):
                footprint = image.geometry()
                return ee.List(lst).add(footprint)

            # Map the add_footprint function over the collection to create a list of footprints
            footprints_list = collection.iterate(add_footprint, footprints)

            # Reduce the list of footprints into a single geometry using reduce
            combined_swath_geometry = ee.Geometry.MultiPolygon(footprints_list)

            # Clip the ROI with the combined_swath_geometry
            clipped_roi = roi.intersection(
                combined_swath_geometry, ee.ErrorMargin(1))

            # Get the bounding box of clippedRoi
            clipped_image_bounding_box = clipped_roi.bounds()

            # Generate the filename
            filename = config.PRODUCT_S2_LEVEL_2A['prefix'] + \
                '_' + mosaic_id

            # Export selected bands (B4, B3, B2, B8) as a single GeoTIFF with '_10M'
            multiband_export = clipped_image.select(
                ['B4', 'B3', 'B2', 'B8'])
            multiband_export_name = filename + '_10M' + \
                "_run"+current_date_str.replace("-", "")
            prepare_export(clipped_image_bounding_box, mosaic_sensing_timestamp, multiband_export_name, config.PRODUCT_S2_LEVEL_2A['product_name'], config.PRODUCT_S2_LEVEL_2A['spatial_scale_export'], multiband_export,
                           sensor_stats, current_date_str)

            # Export QA60 band as a separate GeoTIFF with '_QA60'
            qa60_export = clipped_image.select('QA60')
            qa60_export_name = filename + '_QA60' + \
                "_run"+current_date_str.replace("-", "")
            prepare_export(clipped_image_bounding_box, mosaic_sensing_timestamp, qa60_export_name, config.PRODUCT_S2_LEVEL_2A['product_name'], config.PRODUCT_S2_LEVEL_2A['spatial_scale_export_qa60'], qa60_export,
                           sensor_stats, current_date_str)

            # For each image, process
            for i in range(image_list.size().getInfo()):
                image = ee.Image(image_list.get(i))

                # EE asset ids for Sentinel-2 L2 assets have the following format: 20151128T002653_20151128T102149_T56MNN.
                #  Here the first numeric part represents the sensing date and time, the second numeric part represents the product generation date and time,
                #  and the final 6-character string is a unique granule identifier indicating its UTM grid reference
                image_id = image.id().getInfo()
                image_sensing_timestamp = image_id.split('_')[0]
                # first numeric part represents the sensing date, needs to be used in publisher
                print("processing "+str(i+1)+" of "+str(image_list.size().getInfo()
                                                        ) + " " + image_sensing_timestamp+" ...")

                # Generate the filename
                filename = config.PRODUCT_S2_LEVEL_2A['prefix'] + \
                    '_' + image_id

                # Export Image Properties into a json file
                with open(os.path.join(config.PROCESSING_DIR, filename + "_properties"+"_run"+current_date_str.replace("-", "")+".json"), "w") as json_file:
                    json.dump(image.getInfo(), json_file)
            return 1
        else:
            print("no new imagery")
            return 0
    else:
        print("no new imagery")
        return 0


def process_S2_LEVEL_1C(roi):
    """
<<<<<<< HEAD
    Export the S2 Level 2A product.
=======
    Export the S2 Level 1C product.
>>>>>>> 00815bdb

    Returns:
        None
    """
    product_name = config.PRODUCT_S2_LEVEL_1C['product_name']
    print("********* processing {} *********".format(product_name))

    # Filter the sensor collection based on date and region
<<<<<<< HEAD
    start_date = ee.Date(current_date).advance(-int(config.PRODUCT_S2_LEVEL_1C['temporal_coverage'])+1, 'day')
=======
    start_date = ee.Date(
        current_date).advance(-int(config.PRODUCT_S2_LEVEL_1C['temporal_coverage'])+1, 'day')
>>>>>>> 00815bdb
    end_date = ee.Date(current_date).advance(1, 'day')

    collection = (
        ee.ImageCollection(config.PRODUCT_S2_LEVEL_1C['step0_collection'])
        .filterDate(start_date, end_date)
        .filterBounds(roi)
    )
    # Get the number of images found in the collection
    num_images = collection.size().getInfo()
    # Check if there are any new imagery
    if num_images == 0:
        print("no new imagery")
        return 0

    # Get information about the available sensor data for the range
    sensor_stats = get_collection_info(collection)

    # Check if there is new sensor data compared to the stored dataset
    if check_product_update(config.PRODUCT_S2_LEVEL_1C['product_name'], sensor_stats[1]) is True:
        # Get the list of images
        image_list = collection.toList(collection.size())
        image_list_size = image_list.size().getInfo()
<<<<<<< HEAD
        print("{} new image(s) for: {} to {}".format(image_list_size, sensor_stats[1], current_date_str))
=======
        print("{} new image(s) for: {} to {}".format(
            image_list_size, sensor_stats[1], current_date_str))
>>>>>>> 00815bdb

        # Generate the mosaic name and sensing date by geeting EE asset ids from the first image
        mosaic_id = ee.Image(image_list.get(0))
        mosaic_id = mosaic_id.id().getInfo()
        mosaic_sensing_timestamp = mosaic_id.split('_')[0]

        # Split the string by underscores
        parts = mosaic_id.split('_')

        # Join the first two parts with an underscore to get the desired result
        mosaic_id = '_'.join(parts[:2])

        # Create a mosaic of the images for the specified date and time
        mosaic = collection.mosaic()

        # Clip Image to ROI
        # might add .unmask(config.NODATA)
        clipped_image = mosaic.clip(roi)

        # Intersect ROI and clipped mosaic
        # Create an empty list to hold the footprints
        footprints = ee.List([])

        # Function to extract footprint from each image and add to the list
        def add_footprint(image, lst):
            footprint = image.geometry()
            return ee.List(lst).add(footprint)

        # Map the add_footprint function over the collection to create a list of footprints
        footprints_list = collection.iterate(add_footprint, footprints)

        # Reduce the list of footprints into a single geometry using reduce
        combined_swath_geometry = ee.Geometry.MultiPolygon(footprints_list)

        # Clip the ROI with the combined_swath_geometry
        clipped_roi = roi.intersection(
            combined_swath_geometry, ee.ErrorMargin(1))

        # Get the bounding box of clippedRoi
        clipped_image_bounding_box = clipped_roi.bounds()

        # Generate the filename
        filename = config.PRODUCT_S2_LEVEL_1C['prefix'] + '_' + mosaic_id

        # Export selected bands (B4, B3, B2, B8) as a single GeoTIFF with '_10M'
        multiband_export = clipped_image.select(['B4', 'B3', 'B2', 'B8'])

<<<<<<< HEAD
        multiband_export_name = filename + "_10M_run" + current_date_str.replace("-", "")
=======
        multiband_export_name = filename + "_10M_run" + \
            current_date_str.replace("-", "")
>>>>>>> 00815bdb
        prepare_export(clipped_image_bounding_box, mosaic_sensing_timestamp, multiband_export_name,
                       config.PRODUCT_S2_LEVEL_1C['product_name'], config.PRODUCT_S2_LEVEL_1C['spatial_scale_export'],
                       multiband_export, sensor_stats, current_date_str)

        # Export QA60 band as a separate GeoTIFF with '_QA60'
<<<<<<< HEAD
        mask60_export = clipped_image.select(['terrainShadowMask', 'cloudAndCloudShadowMask'])
        mask60_export_name = filename + "_mask60_run" + current_date_str.replace("-", "")
=======
        mask60_export = clipped_image.select(
            ['terrainShadowMask', 'cloudAndCloudShadowMask'])
        mask60_export_name = filename + "_mask60_run" + \
            current_date_str.replace("-", "")
>>>>>>> 00815bdb
        prepare_export(clipped_image_bounding_box, mosaic_sensing_timestamp, mask60_export_name,
                       config.PRODUCT_S2_LEVEL_1C['product_name'],
                       config.PRODUCT_S2_LEVEL_1C['spatial_scale_export_mask60'], mask60_export,
                       sensor_stats, current_date_str)

<<<<<<< HEAD
=======

>>>>>>> 00815bdb
def process_NDVI_MAX_TOA(roi):
    """
    Process the NDVI MAX product.

    Returns:
        None
    """
    product_name = config.PRODUCT_NDVI_MAX_TOA['product_name']
    print("********* processing {} *********".format(product_name))

    # Filter the sensor collection based on date and region
<<<<<<< HEAD
    start_date = ee.Date(current_date).advance(-int(config.PRODUCT_NDVI_MAX_TOA['temporal_coverage'])+1, 'day')
=======
    start_date = ee.Date(
        current_date).advance(-int(config.PRODUCT_NDVI_MAX_TOA['temporal_coverage'])+1, 'day')
>>>>>>> 00815bdb
    end_date = ee.Date(current_date).advance(1, 'day')

    sensor = (
        ee.ImageCollection(config.PRODUCT_NDVI_MAX_TOA['step0_collection'])
        .filterDate(start_date, end_date)
        .filterBounds(roi)
    )

    # Get information about the available sensor data for the range
    sensor_stats = get_collection_info(sensor)

    # Check if there is new sensor data compared to the stored dataset
    if check_product_update(config.PRODUCT_NDVI_MAX_TOA['product_name'], sensor_stats[1]) is True:
        print("new imagery from: "+sensor_stats[1])

        # Generate the filename
        filename = config.PRODUCT_NDVI_MAX_TOA['prefix']+sensor_stats[0].replace(
            "-", "")+"-"+sensor_stats[1].replace("-", "")+"_run"+current_date_str.replace("-", "")
        print(filename)

        # Create NDVI and NDVI max
        sensor = sensor.map(lambda image: addINDEX(
            image, bands=config.PRODUCT_NDVI_MAX_TOA['band_names'][0], index_name="NDVI"))

        mosaic = sensor.qualityMosaic("NDVI")
        ndvi_max = mosaic.select("NDVI")

        # Multiply by 100 to move the decimal point two places back to the left and get rounded values, then round then cast to get int16, Int8 is not a sultion since COGTiff is not supported
        ndvi_max_int = ndvi_max.multiply(100).round().toInt16()

        # Mask outside
        ndvi_max_int = maskOutside(ndvi_max_int, roi).unmask(config.NODATA)

        # Define item Name
        timestamp = datetime.datetime.strptime(current_date_str, '%Y-%m-%d')

        # Start the export
        prepare_export(roi, timestamp.strftime('%Y%m%dT240000'), filename, config.PRODUCT_NDVI_MAX['product_name'], config.PRODUCT_NDVI_MAX['spatial_scale_export'], ndvi_max_int,
                       sensor_stats, current_date_str)


if __name__ == "__main__":
    # Test if we are on Local DEV Run or if we are on PROD
    determine_run_type()

    # Authenticate with GEE and GDRIVE
    initialize_gee_and_drive()

    # Get current date
    current_date_str = datetime.datetime.today().strftime('%Y-%m-%d')

    # For debugging
<<<<<<< HEAD
    current_date_str = "2023-10-08"
    print("*****************************\n")
    print("using a manual set Date: "+current_date_str)
    print("*****************************\n")
=======
    # current_date_str = "2023-10-08"
    # print("*****************************\n")
    # print("using a manual set Date: "+current_date_str)
    # print("*****************************\n")
>>>>>>> 00815bdb

    current_date = ee.Date(current_date_str)

    roi = ee.Geometry.Rectangle(config.ROI_RECTANGLE)
    step0_product_dict = get_step0_dict()
    print(step0_product_dict)

<<<<<<< HEAD
    collections_ready_for_processors = step0_main(step0_product_dict, current_date_str)
=======
    collections_ready_for_processors = step0_main(
        step0_product_dict, current_date_str)
>>>>>>> 00815bdb
    print(collections_ready_for_processors)

    for collection_ready in collections_ready_for_processors:
        print('Collection ready: {}'.format(collection_ready))
        for product_to_be_processed in step0_product_dict[collection_ready][0]:
            print('Launching product {}'.format(product_to_be_processed))
            if product_to_be_processed == 'PRODUCT_NDVI_MAX':
                roi = ee.Geometry.Rectangle(config.ROI_RECTANGLE)
                result = process_NDVI_MAX(roi)

            elif product_to_be_processed == 'PRODUCT_S2_LEVEL_2A':
<<<<<<< HEAD
                border = ee.FeatureCollection("USDOS/LSIB_SIMPLE/2017").filter(ee.Filter.eq("country_co", "SZ"))
=======
                border = ee.FeatureCollection(
                    "USDOS/LSIB_SIMPLE/2017").filter(ee.Filter.eq("country_co", "SZ"))
>>>>>>> 00815bdb
                roi = border.geometry().buffer(config.ROI_BORDER_BUFFER)
                # roi = ee.Geometry.Rectangle( [ 7.075402, 46.107098, 7.100894, 46.123639])
                result = process_S2_LEVEL_2A(roi)

            elif product_to_be_processed == 'PRODUCT_NDVI_MAX_TOA':
                roi = ee.Geometry.Rectangle(config.ROI_RECTANGLE)
                result = process_NDVI_MAX_TOA(roi)

            elif product_to_be_processed == 'PRODUCT_S2_LEVEL_1C':
<<<<<<< HEAD
                border = ee.FeatureCollection("USDOS/LSIB_SIMPLE/2017").filter(ee.Filter.eq("country_co", "SZ"))
=======
                border = ee.FeatureCollection(
                    "USDOS/LSIB_SIMPLE/2017").filter(ee.Filter.eq("country_co", "SZ"))
>>>>>>> 00815bdb
                roi = border.geometry().buffer(config.ROI_BORDER_BUFFER)
                # roi = ee.Geometry.Rectangle( [ 7.075402, 46.107098, 7.100894, 46.123639])
                result = process_S2_LEVEL_1C(roi)
            else:
                raise BrokenPipeError('Inconsitent configuration')

            print("Result:", result)

print("Processing done!")<|MERGE_RESOLUTION|>--- conflicted
+++ resolved
@@ -331,10 +331,7 @@
                 return row['Status'] == 'complete'
     return False
 
-<<<<<<< HEAD
-=======
-
->>>>>>> 00815bdb
+
 def check_product_update(product_name, date_string):
     """
     Check if the given product has a newer "LastSceneDate" than the provided date.
@@ -684,11 +681,7 @@
 
 def process_S2_LEVEL_1C(roi):
     """
-<<<<<<< HEAD
-    Export the S2 Level 2A product.
-=======
     Export the S2 Level 1C product.
->>>>>>> 00815bdb
 
     Returns:
         None
@@ -697,12 +690,8 @@
     print("********* processing {} *********".format(product_name))
 
     # Filter the sensor collection based on date and region
-<<<<<<< HEAD
-    start_date = ee.Date(current_date).advance(-int(config.PRODUCT_S2_LEVEL_1C['temporal_coverage'])+1, 'day')
-=======
     start_date = ee.Date(
         current_date).advance(-int(config.PRODUCT_S2_LEVEL_1C['temporal_coverage'])+1, 'day')
->>>>>>> 00815bdb
     end_date = ee.Date(current_date).advance(1, 'day')
 
     collection = (
@@ -725,12 +714,8 @@
         # Get the list of images
         image_list = collection.toList(collection.size())
         image_list_size = image_list.size().getInfo()
-<<<<<<< HEAD
-        print("{} new image(s) for: {} to {}".format(image_list_size, sensor_stats[1], current_date_str))
-=======
         print("{} new image(s) for: {} to {}".format(
             image_list_size, sensor_stats[1], current_date_str))
->>>>>>> 00815bdb
 
         # Generate the mosaic name and sensing date by geeting EE asset ids from the first image
         mosaic_id = ee.Image(image_list.get(0))
@@ -778,35 +763,23 @@
         # Export selected bands (B4, B3, B2, B8) as a single GeoTIFF with '_10M'
         multiband_export = clipped_image.select(['B4', 'B3', 'B2', 'B8'])
 
-<<<<<<< HEAD
-        multiband_export_name = filename + "_10M_run" + current_date_str.replace("-", "")
-=======
         multiband_export_name = filename + "_10M_run" + \
             current_date_str.replace("-", "")
->>>>>>> 00815bdb
+
         prepare_export(clipped_image_bounding_box, mosaic_sensing_timestamp, multiband_export_name,
                        config.PRODUCT_S2_LEVEL_1C['product_name'], config.PRODUCT_S2_LEVEL_1C['spatial_scale_export'],
                        multiband_export, sensor_stats, current_date_str)
 
         # Export QA60 band as a separate GeoTIFF with '_QA60'
-<<<<<<< HEAD
-        mask60_export = clipped_image.select(['terrainShadowMask', 'cloudAndCloudShadowMask'])
-        mask60_export_name = filename + "_mask60_run" + current_date_str.replace("-", "")
-=======
         mask60_export = clipped_image.select(
             ['terrainShadowMask', 'cloudAndCloudShadowMask'])
         mask60_export_name = filename + "_mask60_run" + \
             current_date_str.replace("-", "")
->>>>>>> 00815bdb
         prepare_export(clipped_image_bounding_box, mosaic_sensing_timestamp, mask60_export_name,
                        config.PRODUCT_S2_LEVEL_1C['product_name'],
                        config.PRODUCT_S2_LEVEL_1C['spatial_scale_export_mask60'], mask60_export,
                        sensor_stats, current_date_str)
 
-<<<<<<< HEAD
-=======
-
->>>>>>> 00815bdb
 def process_NDVI_MAX_TOA(roi):
     """
     Process the NDVI MAX product.
@@ -818,12 +791,9 @@
     print("********* processing {} *********".format(product_name))
 
     # Filter the sensor collection based on date and region
-<<<<<<< HEAD
-    start_date = ee.Date(current_date).advance(-int(config.PRODUCT_NDVI_MAX_TOA['temporal_coverage'])+1, 'day')
-=======
     start_date = ee.Date(
         current_date).advance(-int(config.PRODUCT_NDVI_MAX_TOA['temporal_coverage'])+1, 'day')
->>>>>>> 00815bdb
+
     end_date = ee.Date(current_date).advance(1, 'day')
 
     sensor = (
@@ -876,17 +846,10 @@
     current_date_str = datetime.datetime.today().strftime('%Y-%m-%d')
 
     # For debugging
-<<<<<<< HEAD
-    current_date_str = "2023-10-08"
-    print("*****************************\n")
-    print("using a manual set Date: "+current_date_str)
-    print("*****************************\n")
-=======
     # current_date_str = "2023-10-08"
     # print("*****************************\n")
     # print("using a manual set Date: "+current_date_str)
     # print("*****************************\n")
->>>>>>> 00815bdb
 
     current_date = ee.Date(current_date_str)
 
@@ -894,12 +857,8 @@
     step0_product_dict = get_step0_dict()
     print(step0_product_dict)
 
-<<<<<<< HEAD
-    collections_ready_for_processors = step0_main(step0_product_dict, current_date_str)
-=======
     collections_ready_for_processors = step0_main(
         step0_product_dict, current_date_str)
->>>>>>> 00815bdb
     print(collections_ready_for_processors)
 
     for collection_ready in collections_ready_for_processors:
@@ -911,12 +870,8 @@
                 result = process_NDVI_MAX(roi)
 
             elif product_to_be_processed == 'PRODUCT_S2_LEVEL_2A':
-<<<<<<< HEAD
-                border = ee.FeatureCollection("USDOS/LSIB_SIMPLE/2017").filter(ee.Filter.eq("country_co", "SZ"))
-=======
                 border = ee.FeatureCollection(
                     "USDOS/LSIB_SIMPLE/2017").filter(ee.Filter.eq("country_co", "SZ"))
->>>>>>> 00815bdb
                 roi = border.geometry().buffer(config.ROI_BORDER_BUFFER)
                 # roi = ee.Geometry.Rectangle( [ 7.075402, 46.107098, 7.100894, 46.123639])
                 result = process_S2_LEVEL_2A(roi)
@@ -926,12 +881,8 @@
                 result = process_NDVI_MAX_TOA(roi)
 
             elif product_to_be_processed == 'PRODUCT_S2_LEVEL_1C':
-<<<<<<< HEAD
-                border = ee.FeatureCollection("USDOS/LSIB_SIMPLE/2017").filter(ee.Filter.eq("country_co", "SZ"))
-=======
                 border = ee.FeatureCollection(
                     "USDOS/LSIB_SIMPLE/2017").filter(ee.Filter.eq("country_co", "SZ"))
->>>>>>> 00815bdb
                 roi = border.geometry().buffer(config.ROI_BORDER_BUFFER)
                 # roi = ee.Geometry.Rectangle( [ 7.075402, 46.107098, 7.100894, 46.123639])
                 result = process_S2_LEVEL_1C(roi)
