--- conflicted
+++ resolved
@@ -473,11 +473,9 @@
 
     # For debugging
 
-<<<<<<< HEAD
+
     # current_date_str = "2020-07-23"
-=======
-    # current_date_str = "2024-02-25"
->>>>>>> ba528bbc
+
 
     # print("*****************************\n")
     # print("using a manual set Date: " + current_date_str)
